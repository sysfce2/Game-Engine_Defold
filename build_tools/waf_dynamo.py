--- conflicted
+++ resolved
@@ -1445,16 +1445,8 @@
 def remove_flag(arr, flag, nargs):
     if not flag in arr:
         return
-<<<<<<< HEAD
-    while flag in arr:
-        index = arr.index(flag)
-        del arr[index]
-        for i in range(nargs):
-            del arr[index]
-=======
     index = arr.index(flag)
     remove_flag_at_index(arr, index, nargs+1)
->>>>>>> 861d45e4
 
 def detect(conf):
     conf.find_program('valgrind', var='VALGRIND', mandatory = False)
