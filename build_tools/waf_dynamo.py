--- conflicted
+++ resolved
@@ -1649,13 +1649,6 @@
     use_vanilla = getattr(Options.options, 'use_vanilla_lua', False)
     if build_util.get_target_os() == 'web':
         use_vanilla = True
-<<<<<<< HEAD
-    ## TODO verify luajit in x86_64-linux --jbnn
-    # if build_util.get_target_platform() == 'x86_64-linux':
-        # TODO: LuaJIT is currently broken on x86_64-linux
-        # use_vanilla = True
-=======
->>>>>>> 3aad16df
 
     conf.env['LUA_BYTECODE_ENABLE_32'] = 'no'
     conf.env['LUA_BYTECODE_ENABLE_64'] = 'no'
@@ -1663,22 +1656,10 @@
         conf.env['STATICLIB_LUA'] = 'lua'
     else:
         conf.env['STATICLIB_LUA'] = 'luajit-5.1'
-<<<<<<< HEAD
-        conf.env['LUA_BYTECODE_ENABLE'] = 'yes'
-=======
->>>>>>> 3aad16df
         if build_util.get_target_platform() == 'x86_64-linux' or build_util.get_target_platform() == 'x86_64-win32' or build_util.get_target_platform() == 'x86_64-darwin' or build_util.get_target_platform() == 'arm64-android' or build_util.get_target_platform() == 'arm64-darwin':
             conf.env['LUA_BYTECODE_ENABLE_64'] = 'yes'
         else:
             conf.env['LUA_BYTECODE_ENABLE_32'] = 'yes'
-<<<<<<< HEAD
-
-    print("build_util.get_target_platform(): " + build_util.get_target_platform())
-    print("conf.env['LUA_BYTECODE_ENABLE']: " + conf.env['LUA_BYTECODE_ENABLE'])
-    print("conf.env['LUA_BYTECODE_ENABLE_32']: " + conf.env['LUA_BYTECODE_ENABLE_32'])
-    print("conf.env['LUA_BYTECODE_ENABLE_64']: " + conf.env['LUA_BYTECODE_ENABLE_64'])
-=======
->>>>>>> 3aad16df
 
 def configure(conf):
     detect(conf)
