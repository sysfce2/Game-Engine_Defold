package com.dynamo.cr.server.resources.test;

import static org.junit.Assert.assertEquals;

import java.net.URI;

import javax.persistence.EntityManager;
import javax.ws.rs.core.MediaType;
import javax.ws.rs.core.Response;
import javax.ws.rs.core.UriBuilder;

import org.junit.Before;
import org.junit.Test;

import com.dynamo.cr.common.providers.JsonProviders;
import com.dynamo.cr.common.providers.ProtobufProviders;
import com.dynamo.cr.protocol.proto.Protocol.UserSubscriptionInfo;
import com.dynamo.cr.protocol.proto.Protocol.UserSubscriptionState;
import com.dynamo.cr.server.model.User;
import com.dynamo.cr.server.model.User.Role;
import com.dynamo.cr.server.util.ChargifyUtil;
import com.sun.jersey.api.client.Client;
import com.sun.jersey.api.client.ClientResponse;
import com.sun.jersey.api.client.WebResource;
import com.sun.jersey.api.client.config.DefaultClientConfig;
import com.sun.jersey.api.client.filter.HTTPBasicAuthFilter;
import com.sun.jersey.api.representation.Form;

public class ChargifyResourceTest extends AbstractResourceTest {

    int port = 6500;
    Long externalId = 2l;
    String joeEmail = "joe@foo.com";
    String joePasswd = "secret2";
    User joeUser;
    DefaultClientConfig clientConfig;
    WebResource joeUsersWebResource;
    WebResource chargifyResource;
    WebResource productsResource;

    @Before
    public void setUp() throws Exception {
        setupUpTest();

        EntityManager em = emf.createEntityManager();
        em.getTransaction().begin();

        joeUser = new User();
        joeUser.setEmail(joeEmail);
        joeUser.setFirstName("undefined");
        joeUser.setLastName("undefined");
        joeUser.setPassword(joePasswd);
        joeUser.setRole(Role.USER);
        em.persist(joeUser);

        em.getTransaction().commit();

        clientConfig = new DefaultClientConfig();
        clientConfig.getClasses().add(JsonProviders.ProtobufMessageBodyReader.class);
        clientConfig.getClasses().add(JsonProviders.ProtobufMessageBodyWriter.class);
        clientConfig.getClasses().add(ProtobufProviders.ProtobufMessageBodyReader.class);
        clientConfig.getClasses().add(ProtobufProviders.ProtobufMessageBodyWriter.class);

        Client client = Client.create(clientConfig);

        client.addFilter(new HTTPBasicAuthFilter(joeEmail, joePasswd));
        URI uri = UriBuilder.fromUri(String.format("http://localhost/users")).port(port).build();
        joeUsersWebResource = client.resource(uri);

        client = Client.create(clientConfig);
        uri = UriBuilder.fromUri(String.format("http://localhost/chargify")).port(port).build();
        chargifyResource = client.resource(uri);

        client = Client.create(clientConfig);
        client.addFilter(new HTTPBasicAuthFilter(joeEmail, joePasswd));
        uri = UriBuilder.fromUri(String.format("http://localhost/products")).port(port).build();
        productsResource = client.resource(uri);
    }

    private ClientResponse post(String event, Form f, boolean sign) throws Exception {
        return ChargifyUtil.fakeWebhook(this.chargifyResource, event, f, sign, server.getConfiguration()
                .getBillingSharedKey());
    }

    @Test
    public void testNoAccess() throws Exception {
        ClientResponse response = post(ChargifyUtil.SIGNUP_SUCCESS_WH, new Form(), false);
        assertEquals(ClientResponse.Status.FORBIDDEN.getStatusCode(), response.getClientResponseStatus()
                .getStatusCode());
    }

    @Test
    public void testUnsupportedHook() throws Exception {
        ClientResponse response = post("unsupported", new Form(), true);
        assertEquals(ClientResponse.Status.OK.getStatusCode(), response.getClientResponseStatus()
                .getStatusCode());
    }

    private UserSubscriptionInfo createUserSubscription() {
        ClientResponse response = joeUsersWebResource.path(String.format("/%d/subscription", joeUser.getId()))
                .queryParam("external_id", externalId.toString())
                .post(ClientResponse.class);
        assertEquals(Response.Status.OK.getStatusCode(), response.getStatus());
        // Retrieve it
        UserSubscriptionInfo subscriptionInfo = joeUsersWebResource
                .path(String.format("/%d/subscription", joeUser.getId())).accept(MediaType.APPLICATION_JSON_TYPE)
                .type(MediaType.APPLICATION_JSON_TYPE).get(UserSubscriptionInfo.class);
        assertEquals(UserSubscriptionState.ACTIVE, subscriptionInfo.getState());
        return subscriptionInfo;
    }

    @Test
    public void testSubscriptionSuccess() throws Exception {
        createUserSubscription();

        // Activate through webhook
        Form f = new Form();
        f.add("payload[subscription][id]", externalId.toString());
        ClientResponse response = post(ChargifyUtil.SIGNUP_SUCCESS_WH, f, true);
<<<<<<< HEAD
        assertEquals(Response.Status.NO_CONTENT.getStatusCode(), response.getStatus());
=======
        assertEquals(Response.Status.OK.getStatusCode(), response.getStatus());
>>>>>>> 4d005f34

        // Retrieve it
        UserSubscriptionInfo subscriptionInfo = joeUsersWebResource
                .path(String.format("/%d/subscription", joeUser.getId())).accept(MediaType.APPLICATION_JSON_TYPE)
                .type(MediaType.APPLICATION_JSON_TYPE).get(UserSubscriptionInfo.class);
        assertEquals(UserSubscriptionState.ACTIVE, subscriptionInfo.getState());
    }

    @Test
    public void testSubscriptionFailure() throws Exception {
        UserSubscriptionInfo subscriptionInfo = createUserSubscription();
<<<<<<< HEAD
        assertEquals(UserSubscriptionState.ACTIVE, subscriptionInfo.getState());

        // Cancel through webhook
        Form f = new Form();
        f.add("payload[subscription][id]", externalId.toString());
        ClientResponse response = post(ChargifyUtil.SIGNUP_FAILURE_WH, f, true);
        assertEquals(Response.Status.NO_CONTENT.getStatusCode(), response.getStatus());
=======
        assertEquals(UserSubscriptionState.ACTIVE, subscriptionInfo.getState());

        // Cancel through webhook
        Form f = new Form();
        f.add("payload[subscription][id]", externalId.toString());
        ClientResponse response = post(ChargifyUtil.SIGNUP_FAILURE_WH, f, true);
        assertEquals(Response.Status.OK.getStatusCode(), response.getStatus());

        // Retrieve it
        subscriptionInfo = joeUsersWebResource
                .path(String.format("/%d/subscription", joeUser.getId()))
                .accept(MediaType.APPLICATION_JSON_TYPE).type(MediaType.APPLICATION_JSON_TYPE)
                .get(UserSubscriptionInfo.class);
        assertEquals(UserSubscriptionState.CANCELED, subscriptionInfo.getState());
    }

    @Test
    public void testRenewalFailure() throws Exception {
        UserSubscriptionInfo subscriptionInfo = createUserSubscription();
        assertEquals(UserSubscriptionState.ACTIVE, subscriptionInfo.getState());

        final String MESSAGE = "TEST";

        // Cancel through webhook
        Form f = new Form();
        f.add("payload[subscription][id]", externalId.toString());
        f.add("payload[subscription][state]", "canceled");
        f.add("payload[subscription][previous_state]", "active");
        f.add("payload[subscription][cancellation_message]", MESSAGE);
        ClientResponse response = post(ChargifyUtil.SUBSCRIPTION_STATE_CHANGE_WH, f, true);
        assertEquals(Response.Status.OK.getStatusCode(), response.getStatus());
>>>>>>> 4d005f34

        // Retrieve it
        subscriptionInfo = joeUsersWebResource
                .path(String.format("/%d/subscription", joeUser.getId()))
                .accept(MediaType.APPLICATION_JSON_TYPE).type(MediaType.APPLICATION_JSON_TYPE)
                .get(UserSubscriptionInfo.class);
        assertEquals(UserSubscriptionState.CANCELED, subscriptionInfo.getState());
        assertEquals(MESSAGE, subscriptionInfo.getCancellationMessage());
    }

    @Test
<<<<<<< HEAD
    public void testRenewalFailure() throws Exception {
        UserSubscriptionInfo subscriptionInfo = createUserSubscription();
        assertEquals(UserSubscriptionState.ACTIVE, subscriptionInfo.getState());

        final String MESSAGE = "TEST";

        // Cancel through webhook
        Form f = new Form();
        f.add("payload[subscription][id]", externalId.toString());
        f.add("payload[subscription][state]", "canceled");
        f.add("payload[subscription][previous_state]", "active");
        f.add("payload[subscription][cancellation_message]", MESSAGE);
        ClientResponse response = post(ChargifyUtil.SUBSCRIPTION_STATE_CHANGE_WH, f, true);
        assertEquals(Response.Status.NO_CONTENT.getStatusCode(), response.getStatus());
=======
    public void testMigration() throws Exception {
        UserSubscriptionInfo subscriptionInfo = createUserSubscription();

        assertEquals(freeProduct.getId(), subscriptionInfo.getProduct().getId());

        // Migrate through webhook
        Form f = new Form();
        f.add("payload[subscription][id]", externalId.toString());
        f.add("payload[subscription][state]", "active");
        f.add("payload[subscription][product][handle]", smallProduct.getHandle());
        f.add("payload[subscription][previous_product][handle]", freeProduct.getHandle());
        ClientResponse response = post(ChargifyUtil.SUBSCRIPTION_PRODUCT_CHANGE_WH, f, true);
        assertEquals(Response.Status.OK.getStatusCode(), response.getStatus());

        // Retrieve it
        subscriptionInfo = joeUsersWebResource
                .path(String.format("/%d/subscription", joeUser.getId()))
                .accept(MediaType.APPLICATION_JSON_TYPE).type(MediaType.APPLICATION_JSON_TYPE)
                .get(UserSubscriptionInfo.class);
        assertEquals(smallProduct.getId(), subscriptionInfo.getProduct().getId());
    }

    /**
     * In dunning, the subscription should remain active.
     *
     * @throws Exception
     */
    @Test
    public void testSubscriptionDunning() throws Exception {
        createUserSubscription();

        // Activate through webhook
        Form f = new Form();
        f.add("payload[subscription][id]", externalId.toString());
        ClientResponse response = post(ChargifyUtil.SIGNUP_SUCCESS_WH, f, true);
        assertEquals(Response.Status.OK.getStatusCode(), response.getStatus());
>>>>>>> 4d005f34

        // Retrieve it
        subscriptionInfo = joeUsersWebResource
                .path(String.format("/%d/subscription", joeUser.getId()))
                .accept(MediaType.APPLICATION_JSON_TYPE).type(MediaType.APPLICATION_JSON_TYPE)
                .get(UserSubscriptionInfo.class);
        assertEquals(UserSubscriptionState.CANCELED, subscriptionInfo.getState());
        assertEquals(MESSAGE, subscriptionInfo.getCancellationMessage());
    }

<<<<<<< HEAD
    @Test
    public void testMigration() throws Exception {
        UserSubscriptionInfo subscriptionInfo = createUserSubscription();

        assertEquals(freeProduct.getId(), subscriptionInfo.getProduct().getId());

        // Migrate through webhook
        Form f = new Form();
        f.add("payload[subscription][id]", externalId.toString());
        f.add("payload[subscription][state]", "active");
        f.add("payload[subscription][product][handle]", smallProduct.getHandle());
        f.add("payload[subscription][previous_product][handle]", freeProduct.getHandle());
        ClientResponse response = post(ChargifyUtil.SUBSCRIPTION_PRODUCT_CHANGE_WH, f, true);
        assertEquals(Response.Status.NO_CONTENT.getStatusCode(), response.getStatus());

        // Retrieve it
        subscriptionInfo = joeUsersWebResource
                .path(String.format("/%d/subscription", joeUser.getId()))
                .accept(MediaType.APPLICATION_JSON_TYPE).type(MediaType.APPLICATION_JSON_TYPE)
                .get(UserSubscriptionInfo.class);
        assertEquals(smallProduct.getId(), subscriptionInfo.getProduct().getId());
=======
        // Start dunning through webhook
        f = new Form();
        f.add("payload[subscription][id]", externalId.toString());
        f.add("payload[subscription][state]", "past_due");
        f.add("payload[subscription][previous_state]", "active");
        response = post(ChargifyUtil.SUBSCRIPTION_STATE_CHANGE_WH, f, true);
        assertEquals(Response.Status.OK.getStatusCode(), response.getStatus());

        // Retrieve it
        subscriptionInfo = joeUsersWebResource
                .path(String.format("/%d/subscription", joeUser.getId())).accept(MediaType.APPLICATION_JSON_TYPE)
                .type(MediaType.APPLICATION_JSON_TYPE).get(UserSubscriptionInfo.class);
        assertEquals(UserSubscriptionState.ACTIVE, subscriptionInfo.getState());
>>>>>>> 4d005f34
    }
}<|MERGE_RESOLUTION|>--- conflicted
+++ resolved
@@ -117,11 +117,7 @@
         Form f = new Form();
         f.add("payload[subscription][id]", externalId.toString());
         ClientResponse response = post(ChargifyUtil.SIGNUP_SUCCESS_WH, f, true);
-<<<<<<< HEAD
-        assertEquals(Response.Status.NO_CONTENT.getStatusCode(), response.getStatus());
-=======
-        assertEquals(Response.Status.OK.getStatusCode(), response.getStatus());
->>>>>>> 4d005f34
+        assertEquals(Response.Status.OK.getStatusCode(), response.getStatus());
 
         // Retrieve it
         UserSubscriptionInfo subscriptionInfo = joeUsersWebResource
@@ -133,15 +129,6 @@
     @Test
     public void testSubscriptionFailure() throws Exception {
         UserSubscriptionInfo subscriptionInfo = createUserSubscription();
-<<<<<<< HEAD
-        assertEquals(UserSubscriptionState.ACTIVE, subscriptionInfo.getState());
-
-        // Cancel through webhook
-        Form f = new Form();
-        f.add("payload[subscription][id]", externalId.toString());
-        ClientResponse response = post(ChargifyUtil.SIGNUP_FAILURE_WH, f, true);
-        assertEquals(Response.Status.NO_CONTENT.getStatusCode(), response.getStatus());
-=======
         assertEquals(UserSubscriptionState.ACTIVE, subscriptionInfo.getState());
 
         // Cancel through webhook
@@ -173,7 +160,6 @@
         f.add("payload[subscription][cancellation_message]", MESSAGE);
         ClientResponse response = post(ChargifyUtil.SUBSCRIPTION_STATE_CHANGE_WH, f, true);
         assertEquals(Response.Status.OK.getStatusCode(), response.getStatus());
->>>>>>> 4d005f34
 
         // Retrieve it
         subscriptionInfo = joeUsersWebResource
@@ -185,22 +171,6 @@
     }
 
     @Test
-<<<<<<< HEAD
-    public void testRenewalFailure() throws Exception {
-        UserSubscriptionInfo subscriptionInfo = createUserSubscription();
-        assertEquals(UserSubscriptionState.ACTIVE, subscriptionInfo.getState());
-
-        final String MESSAGE = "TEST";
-
-        // Cancel through webhook
-        Form f = new Form();
-        f.add("payload[subscription][id]", externalId.toString());
-        f.add("payload[subscription][state]", "canceled");
-        f.add("payload[subscription][previous_state]", "active");
-        f.add("payload[subscription][cancellation_message]", MESSAGE);
-        ClientResponse response = post(ChargifyUtil.SUBSCRIPTION_STATE_CHANGE_WH, f, true);
-        assertEquals(Response.Status.NO_CONTENT.getStatusCode(), response.getStatus());
-=======
     public void testMigration() throws Exception {
         UserSubscriptionInfo subscriptionInfo = createUserSubscription();
 
@@ -237,40 +207,13 @@
         f.add("payload[subscription][id]", externalId.toString());
         ClientResponse response = post(ChargifyUtil.SIGNUP_SUCCESS_WH, f, true);
         assertEquals(Response.Status.OK.getStatusCode(), response.getStatus());
->>>>>>> 4d005f34
-
-        // Retrieve it
-        subscriptionInfo = joeUsersWebResource
-                .path(String.format("/%d/subscription", joeUser.getId()))
-                .accept(MediaType.APPLICATION_JSON_TYPE).type(MediaType.APPLICATION_JSON_TYPE)
-                .get(UserSubscriptionInfo.class);
-        assertEquals(UserSubscriptionState.CANCELED, subscriptionInfo.getState());
-        assertEquals(MESSAGE, subscriptionInfo.getCancellationMessage());
-    }
-
-<<<<<<< HEAD
-    @Test
-    public void testMigration() throws Exception {
-        UserSubscriptionInfo subscriptionInfo = createUserSubscription();
-
-        assertEquals(freeProduct.getId(), subscriptionInfo.getProduct().getId());
-
-        // Migrate through webhook
-        Form f = new Form();
-        f.add("payload[subscription][id]", externalId.toString());
-        f.add("payload[subscription][state]", "active");
-        f.add("payload[subscription][product][handle]", smallProduct.getHandle());
-        f.add("payload[subscription][previous_product][handle]", freeProduct.getHandle());
-        ClientResponse response = post(ChargifyUtil.SUBSCRIPTION_PRODUCT_CHANGE_WH, f, true);
-        assertEquals(Response.Status.NO_CONTENT.getStatusCode(), response.getStatus());
-
-        // Retrieve it
-        subscriptionInfo = joeUsersWebResource
-                .path(String.format("/%d/subscription", joeUser.getId()))
-                .accept(MediaType.APPLICATION_JSON_TYPE).type(MediaType.APPLICATION_JSON_TYPE)
-                .get(UserSubscriptionInfo.class);
-        assertEquals(smallProduct.getId(), subscriptionInfo.getProduct().getId());
-=======
+
+        // Retrieve it
+        UserSubscriptionInfo subscriptionInfo = joeUsersWebResource
+                .path(String.format("/%d/subscription", joeUser.getId())).accept(MediaType.APPLICATION_JSON_TYPE)
+                .type(MediaType.APPLICATION_JSON_TYPE).get(UserSubscriptionInfo.class);
+        assertEquals(UserSubscriptionState.ACTIVE, subscriptionInfo.getState());
+
         // Start dunning through webhook
         f = new Form();
         f.add("payload[subscription][id]", externalId.toString());
@@ -284,6 +227,5 @@
                 .path(String.format("/%d/subscription", joeUser.getId())).accept(MediaType.APPLICATION_JSON_TYPE)
                 .type(MediaType.APPLICATION_JSON_TYPE).get(UserSubscriptionInfo.class);
         assertEquals(UserSubscriptionState.ACTIVE, subscriptionInfo.getState());
->>>>>>> 4d005f34
     }
 }