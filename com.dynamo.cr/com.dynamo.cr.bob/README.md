--- conflicted
+++ resolved
@@ -1,11 +1,7 @@
 Bob
 ===
-
-<<<<<<< HEAD
-=======
 Defold Bob the Builder build system.
 
->>>>>>> 03141711
 Paths
 -----
 
