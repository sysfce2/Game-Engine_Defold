--- conflicted
+++ resolved
@@ -2,10 +2,7 @@
   (:require [clojure.java.io :as io]
             [clojure.core.async :as a :refer [put! onto-chan]]
             [clojure.core.cache :as cache]
-<<<<<<< HEAD
-=======
             [clojure.tools.namespace.file :refer [read-file-ns-decl]]
->>>>>>> 76b59a90
             [internal.graph.lgraph :as lg]
             [internal.graph.dgraph :as dg]
             [internal.graph.query :as q]
@@ -13,24 +10,14 @@
             [dynamo.types :as t]
             [dynamo.node :as node :refer [defnode]]
             [dynamo.file :as file]
-<<<<<<< HEAD
             [dynamo.resource :refer [disposable?]]
-            [internal.cache :refer [make-cache]]
             [internal.clojure :as clojure]
-            [plumbing.core :refer [defnk]]
-            [schema.core :as s]))
-
-=======
             [internal.cache :refer [make-cache]]
             [plumbing.core :refer [defnk]]
             [schema.core :as s]
             [eclipse.markers :as markers])
   (:import [org.eclipse.core.resources IFile]))
 
-(defprotocol IDisposable
-  (dispose [this] "Clean up a value, including thread-jumping as needed"))
-
->>>>>>> 76b59a90
 (def ^:private ^java.util.concurrent.atomic.AtomicInteger
      nextkey (java.util.concurrent.atomic.AtomicInteger. 1000000))
 
@@ -42,52 +29,15 @@
   [& forms]
   `(binding [dynamo.project/*current-project* (internal.system/current-project)]
      ~@forms))
-<<<<<<< HEAD
-=======
-
-(defrecord UnloadableNamespace [ns-decl]
-  IDisposable
-  (dispose [this] (remove-ns (second ns-decl))))
-
-(defnk load-project-file
-  [project this g]
-  (let [source  (:resource this)
-        ns-decl (read-file-ns-decl source)
-        source-file (file/eclipse-file source)]
-    (binding [*current-project* project]
-      (markers/remove-markers source-file)
-      (try
-        (do
-          (Compiler/load (io/reader source) (file/local-path source) (.getName source-file))
-          (UnloadableNamespace. ns-decl))
-        (catch clojure.lang.Compiler$CompilerException compile-error
-          (markers/compile-error source-file (.getMessage (.getCause compile-error)) (.line compile-error))
-          {:compile-error (.getMessage (.getCause compile-error))})))))
-
-(def ClojureSourceFile
-  {:properties {:resource {:schema IFile}}
-   :transforms {:namespace #'load-project-file}
-   :cached     #{:namespace}
-   :on-update  #{:namespace}})
-
-(defnode ClojureSourceNode
- ClojureSourceFile)
->>>>>>> 76b59a90
 
 (declare transact new-resource)
 
 (defn on-load-code
-<<<<<<< HEAD
   [project-state resource input]
   (transact project-state
             (new-resource
               (binding [*current-project* project-state]
                 (clojure/make-clojure-source-node :resource resource)))))
-=======
-  [project-state ^IFile resource input]
-  (transact project-state
-            (new-resource (make-clojure-source-node :resource resource))))
->>>>>>> 76b59a90
 
 (defn make-project
   [eclipse-project tx-report-chan]
@@ -102,11 +52,7 @@
   [project-state]
   (let [report-ch (:tx-report-chan @project-state)
         cached-vals (vals (:cache @project-state))]
-<<<<<<< HEAD
     (onto-chan report-ch (filter disposable? cached-vals) false)))
-=======
-    (onto-chan report-ch (filter #(satisfies? IDisposable %) cached-vals) false)))
->>>>>>> 76b59a90
 
 (defn register-loader
   [project-state filetype loader]
@@ -122,7 +68,6 @@
 (defn load-resource
   [project-state path]
   ((loader-for project-state (file/extension path)) project-state path (io/reader path)))
-<<<<<<< HEAD
 
 (defn- hit-cache [project-state cache-key value]
   (dosync (alter project-state update-in [:cache] cache/hit cache-key))
@@ -135,20 +80,6 @@
 (defn- produce-value [project-state resource label]
   (node/get-value (:graph @project-state) resource label {:project project-state}))
 
-=======
-
-(defn- hit-cache [project-state cache-key value]
-  (dosync (alter project-state update-in [:cache] cache/hit cache-key))
-  value)
-
-(defn- miss-cache [project-state cache-key value]
-  (dosync (alter project-state update-in [:cache] cache/miss cache-key value))
-  value)
-
-(defn- produce-value [project-state resource label]
-  (node/get-value (:graph @project-state) resource label {:project project-state}))
-
->>>>>>> 76b59a90
 (defn get-resource-value [project-state resource label]
   (if-let [cache-key (get-in @project-state [:cache-keys (:_id resource) label])]
     (let [cache (:cache @project-state)]
@@ -265,11 +196,7 @@
 
 (defn- dispose-obsoletes
   [{:keys [state obsolete-cache-keys] :as ctx}]
-<<<<<<< HEAD
   (assoc ctx :values-to-dispose (keep identity (filter disposable? (map #(get-in state [:cache %]) obsolete-cache-keys)))))
-=======
-  (assoc ctx :values-to-dispose (keep identity (filter #(satisfies? IDisposable (get-in state [:cache %])) obsolete-cache-keys))))
->>>>>>> 76b59a90
 
 (defn- evict-obsolete-caches
   [{:keys [state obsolete-cache-keys] :as ctx}]
