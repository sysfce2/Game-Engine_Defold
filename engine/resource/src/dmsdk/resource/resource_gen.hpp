// Generated, do not edit!
// Generated with cwd=/Users/mathiaswesterdahl/work/defold/engine/resource and cmd=/Users/mathiaswesterdahl/work/defold/scripts/dmsdk/gen_sdk.py -i /Users/mathiaswesterdahl/work/defold/engine/resource/sdk_gen.json

// Copyright 2020-2024 The Defold Foundation
// Copyright 2014-2020 King
// Copyright 2009-2014 Ragnar Svensson, Christian Murray
// Licensed under the Defold License version 1.0 (the "License"); you may not use
// this file except in compliance with the License.
// 
// You may obtain a copy of the License, together with FAQs at
// https://www.defold.com/license
// 
// Unless required by applicable law or agreed to in writing, software distributed
// under the License is distributed on an "AS IS" BASIS, WITHOUT WARRANTIES OR
// CONDITIONS OF ANY KIND, either express or implied. See the License for the
// specific language governing permissions and limitations under the License.

#ifndef DMSDK_RESOURCE_GEN_HPP
#define DMSDK_RESOURCE_GEN_HPP

#if !defined(__cplusplus)
   #error "This file is supported in C++ only!"
#endif


/*# Resource
 *
 * Functions for managing resource types.
 *
 * @document
 * @language C++
 * @name Resource
 * @namespace dmResource
 * @path engine/resource/src/dmsdk/resource/resource_gen.hpp
 */

#include <stdint.h>
#include <dmsdk/dlib/hash.h>
#include <dmsdk/dlib/align.h>

#include <dmsdk/resource/resource.h>

namespace dmResource
{
    /*# 
     * ResourceResult
     * @enum
     * @name Result
     * @language C++
     * @member  RESOURCE_RESULT_OK
     * @member  RESOURCE_RESULT_INVALID_DATA
     * @member  RESOURCE_RESULT_DDF_ERROR
     * @member  RESOURCE_RESULT_RESOURCE_NOT_FOUND
     * @member  RESOURCE_RESULT_MISSING_FILE_EXTENSION
     * @member  RESOURCE_RESULT_ALREADY_REGISTERED
     * @member  RESOURCE_RESULT_INVAL
     * @member  RESOURCE_RESULT_UNKNOWN_RESOURCE_TYPE
     * @member  RESOURCE_RESULT_OUT_OF_MEMORY
     * @member  RESOURCE_RESULT_IO_ERROR
     * @member  RESOURCE_RESULT_NOT_LOADED
     * @member  RESOURCE_RESULT_OUT_OF_RESOURCES
     * @member  RESOURCE_RESULT_STREAMBUFFER_TOO_SMALL
     * @member  RESOURCE_RESULT_FORMAT_ERROR
     * @member  RESOURCE_RESULT_CONSTANT_ERROR
     * @member  RESOURCE_RESULT_NOT_SUPPORTED
     * @member  RESOURCE_RESULT_RESOURCE_LOOP_ERROR
     * @member  RESOURCE_RESULT_PENDING
     * @member  RESOURCE_RESULT_INVALID_FILE_EXTENSION
     * @member  RESOURCE_RESULT_VERSION_MISMATCH
     * @member  RESOURCE_RESULT_SIGNATURE_MISMATCH
     * @member  RESOURCE_RESULT_UNKNOWN_ERROR
     */
    enum Result {
        RESULT_OK = 0,
        RESULT_INVALID_DATA = -1,
        RESULT_DDF_ERROR = -2,
        RESULT_RESOURCE_NOT_FOUND = -3,
        RESULT_MISSING_FILE_EXTENSION = -4,
        RESULT_ALREADY_REGISTERED = -5,
        RESULT_INVAL = -6,
        RESULT_UNKNOWN_RESOURCE_TYPE = -7,
        RESULT_OUT_OF_MEMORY = -8,
        RESULT_IO_ERROR = -9,
        RESULT_NOT_LOADED = -10,
        RESULT_OUT_OF_RESOURCES = -11,
        RESULT_STREAMBUFFER_TOO_SMALL = -12,
        RESULT_FORMAT_ERROR = -13,
        RESULT_CONSTANT_ERROR = -14,
        RESULT_NOT_SUPPORTED = -15,
        RESULT_RESOURCE_LOOP_ERROR = -16,
        RESULT_PENDING = -17,
        RESULT_INVALID_FILE_EXTENSION = -18,
        RESULT_VERSION_MISMATCH = -19,
        RESULT_SIGNATURE_MISMATCH = -20,
        RESULT_UNKNOWN_ERROR = -21,
    };

    /*# 
     * Resource factory handle. Holds references to all currently loaded resources.
     * @typedef
     * @name HFactory
     * @language C++
     */
    typedef HResourceFactory HFactory;

    /*# 
     * Holds information about preloading resources
     * @typedef
     * @name HPreloadHintInfo
     * @language C++
     */
    typedef HResourcePreloadHintInfo HPreloadHintInfo;

    /*# 
     * Holds information about a currently loaded resource.
     * @typedef
     * @name HDescriptor
     * @language C++
     */
    typedef HResourceDescriptor HDescriptor;

    /*# 
     * Parameters to ResourceReloaded function of the resource type
     * @name ResourceReloadedParams
     * @language C++
     */
    typedef ResourceReloadedParams ResourceReloadedParams;

    /*# 
     * Function called when a resource has been reloaded.
     * @name FReloadedCallback
     * @language C++
     * @param  params Parameters
     */
    typedef FResourceReloadedCallback FReloadedCallback;

    /*# 
     * Get a resource from factory
     * @name Get
     * @language C++
     * @param factory [type:HResourceFactory] Factory handle
     * @param name [type:const char*] Resource name
     * @param resource [type:void**] Created resource
     * @return result [type:ResourceResult] RESULT_OK on success
     */
    Result Get(HFactory factory, const char * name, void ** resource);

    /*# 
     * Get a resource from factory
     * @name GetByHash
     * @language C++
     * @param factory [type:HResourceFactory] Factory handle
     * @param name [type:dmhash_t] Resource name
     * @param resource [type:void**] Created resource
     * @return result [type:ResourceResult] RESULT_OK on success
     */
    Result GetByHash(HFactory factory, dmhash_t name, void ** resource);

    /*# 
     * Get raw resource data. Unregistered resources can be loaded with this function.
     * If successful, the returned resource data must be deallocated with free()
     * @name GetRaw
     * @language C++
     * @param factory [type:HResourceFactory] Factory handle
     * @param name [type:dmhash_t] Resource name
     * @param resource [type:void**] Created resource
     * @param resource_size [type:uint32_t*] Resource size
     * @return result [type:ResourceResult] RESULT_OK on success
     */
    Result GetRaw(HFactory factory, const char * name, void ** resource, uint32_t * resource_size);

    /*#
<<<<<<< HEAD
        * Generated from [ref:ResourceRelease]
        */
=======
    * Generated from [ref:ResourceGetRaw]
    */
    Result GetRaw(HFactory factory, const char * name, void ** resource, uint32_t * resource_size);

    /*#
    * Generated from [ref:ResourceRelease]
    */
>>>>>>> 3be87d89
    void Release(HFactory factory, void * resource);

    /*#
        * Generated from [ref:ResourcePreloadHint]
        */
    bool PreloadHint(HPreloadHintInfo preloader, const char * path);

    /*# 
     * Returns the canonical path hash of a resource
     * @name GetPath
     * @language C++
     * @param factory [type:HResourceFactory] Factory handle
     * @param resource [type:void*] The resource pointer
     * @param hash [type:dmhash_t*] (out) The path hash of the resource
     * @return result [type:ResourceResult] RESULT_OK on success
     */
    Result GetPath(HFactory factory, const void * resource, dmhash_t * hash);

    /*# 
     * Adds a file to the resource system
     * Any request for this path will go through any existing mounts first.
     * If you wish to provide file overrides, please use the LiveUpdate feature for that.
     * The file isn't persisted between sessions.
     * @name AddFile
     * @language C++
     * @param factory [type:HResourceFactory] Factory handle
     * @param path [type:const char*] The path of the resource
     * @param size [type:uint32_t] The size of the resource (in bytes)
     * @param resource [type:const void*] The resource payload
     * @return result [type:ResourceResult] RESULT_OK on success
     */
    Result AddFile(HFactory factory, const char * path, uint32_t size, const void * resource);

    /*# 
     * Removes a previously registered file from the resource system
     * @name RemoveFile
     * @language C++
     * @param factory [type:HResourceFactory] Factory handle
     * @param path [type:const char*] The path of the resource
     * @return result [type:ResourceResult] RESULT_OK on success
     */
    Result RemoveFile(HFactory factory, const char * path);

    /*#
        * Generated from [ref:ResourceDescriptorGetNameHash]
        */
    dmhash_t GetNameHash(HDescriptor rd);

    /*#
        * Generated from [ref:ResourceDescriptorSetResource]
        */
    void SetResource(HDescriptor rd, void * resource);

    /*#
        * Generated from [ref:ResourceDescriptorGetResource]
        */
    void * GetResource(HDescriptor rd);

    /*#
        * Generated from [ref:ResourceDescriptorSetPrevResource]
        */
    void SetPrevResource(HDescriptor rd, void * resource);

    /*#
        * Generated from [ref:ResourceDescriptorGetPrevResource]
        */
    void * GetPrevResource(HDescriptor rd);

    /*#
        * Generated from [ref:ResourceDescriptorSetResourceSize]
        */
    void SetResourceSize(HDescriptor rd, uint32_t size);

    /*#
        * Generated from [ref:ResourceDescriptorGetResourceSize]
        */
    uint32_t GetResourceSize(HDescriptor rd);

    /*#
        * Generated from [ref:ResourceDescriptorGetType]
        */
    HResourceType GetType(HDescriptor rd);


} // namespace dmResource

#endif // #define DMSDK_RESOURCE_GEN_HPP
/*# 
 * Resource factory handle. Holds references to all currently loaded resources.
 * @typedef
 * @name HResourceFactory
 * @language C
 */

/*# 
 * Holds information about preloading resources
 * @typedef
 * @name HResourcePreloadHintInfo
 * @language C
 */

/*# 
 * Holds the resource types, as well as extra in engine contexts that can be shared across type functions.
 * @typedef
 * @name HResourceTypeContext
 * @language C
 */

/*# 
 * Represents a resource type, with a context and type functions for creation and destroying a resource.
 * @typedef
 * @name HResourceType
 * @language C
 */

/*# 
 * Holds information about a currently loaded resource.
 * @typedef
 * @name HResourceDescriptor
 * @language C
 */

/*# 
 * ResourceResult
 * @enum
 * @name ResourceResult
 * @language C
 * @member  RESOURCE_RESULT_OK
 * @member  RESOURCE_RESULT_INVALID_DATA
 * @member  RESOURCE_RESULT_DDF_ERROR
 * @member  RESOURCE_RESULT_RESOURCE_NOT_FOUND
 * @member  RESOURCE_RESULT_MISSING_FILE_EXTENSION
 * @member  RESOURCE_RESULT_ALREADY_REGISTERED
 * @member  RESOURCE_RESULT_INVAL
 * @member  RESOURCE_RESULT_UNKNOWN_RESOURCE_TYPE
 * @member  RESOURCE_RESULT_OUT_OF_MEMORY
 * @member  RESOURCE_RESULT_IO_ERROR
 * @member  RESOURCE_RESULT_NOT_LOADED
 * @member  RESOURCE_RESULT_OUT_OF_RESOURCES
 * @member  RESOURCE_RESULT_STREAMBUFFER_TOO_SMALL
 * @member  RESOURCE_RESULT_FORMAT_ERROR
 * @member  RESOURCE_RESULT_CONSTANT_ERROR
 * @member  RESOURCE_RESULT_NOT_SUPPORTED
 * @member  RESOURCE_RESULT_RESOURCE_LOOP_ERROR
 * @member  RESOURCE_RESULT_PENDING
 * @member  RESOURCE_RESULT_INVALID_FILE_EXTENSION
 * @member  RESOURCE_RESULT_VERSION_MISMATCH
 * @member  RESOURCE_RESULT_SIGNATURE_MISMATCH
 * @member  RESOURCE_RESULT_UNKNOWN_ERROR
 */

/*# 
 * Function called when a resource has been reloaded.
 * @name FResourceReloadedCallback
 * @language C
 * @param  params Parameters
 */

/*# 
 * Encrypts a resource in-place
 * @typedef
 * @name FResourceDecrypt
 * @language C
 * @param buffer [type:void*] The input/output buffer
 * @param buffer_len [type:uint32_t] The size of the buffer (in bytes)
 * @return  RESULT_OK on success
 */

/*# 
 * Registers a custom resource decryption function
 * @name ResourceRegisterDecryptionFunction
 * @language C
 * @param decrypt_resource [type:dmResource::FDecryptResource] The decryption function
 */

/*# 
 * Get a resource from factory
 * @name ResourceGet
 * @language C
 * @param factory [type:HResourceFactory] Factory handle
 * @param name [type:const char*] Resource name
 * @param resource [type:void**] Created resource
 * @return result [type:ResourceResult] RESULT_OK on success
 */

/*# 
 * Get a resource from factory
 * @name ResourceGetByHash
 * @language C
 * @param factory [type:HResourceFactory] Factory handle
 * @param name [type:dmhash_t] Resource name
 * @param resource [type:void**] Created resource
 * @return result [type:ResourceResult] RESULT_OK on success
 */

/*# 
 * Get raw resource data. Unregistered resources can be loaded with this function.
 * If successful, the returned resource data must be deallocated with free()
 * @name ResourceGetRaw
 * @language C
 * @param factory [type:HResourceFactory] Factory handle
 * @param name [type:dmhash_t] Resource name
 * @param resource [type:void**] Created resource
 * @param resource_size [type:uint32_t*] Resource size
 * @return result [type:ResourceResult] RESULT_OK on success
 */

/*# 
 * Release resource
 * @name Release
 * @language C
 * @param factory [type:HResourceFactory] Factory handle
 * @param resource [type:void*] Resource pointer
 * @note Decreases ref count by 1. If it reaches 0, the resource destroy function is called.
 */

/*# 
 * Hint the preloader what to load before Create is called on the resource.
 * The resources are not guaranteed to be loaded before Create is called.
 * This function can be called from a worker thread.
 * @name PreloadHint
 * @language C
 * @param factory [type:dmResource::HResourcePreloadHintInfo] Preloader handle
 * @param path [type:const char*] Resource path
 * @return result [type:bool] if successfully invoking preloader.
 */

/*# 
 * Returns the canonical path hash of a resource
 * @name ResourceGetPath
 * @language C
 * @param factory [type:HResourceFactory] Factory handle
 * @param resource [type:void*] The resource pointer
 * @param hash [type:dmhash_t*] (out) The path hash of the resource
 * @return result [type:ResourceResult] RESULT_OK on success
 */

/*# 
 * Adds a file to the resource system
 * Any request for this path will go through any existing mounts first.
 * If you wish to provide file overrides, please use the LiveUpdate feature for that.
 * The file isn't persisted between sessions.
 * @name ResourceAddFile
 * @language C
 * @param factory [type:HResourceFactory] Factory handle
 * @param path [type:const char*] The path of the resource
 * @param size [type:uint32_t] The size of the resource (in bytes)
 * @param resource [type:const void*] The resource payload
 * @return result [type:ResourceResult] RESULT_OK on success
 */

/*# 
 * Removes a previously registered file from the resource system
 * @name ResourceRemoveFile
 * @language C
 * @param factory [type:HResourceFactory] Factory handle
 * @param path [type:const char*] The path of the resource
 * @return result [type:ResourceResult] RESULT_OK on success
 */

/*# 
 * Parameters to ResourcePreload function of the resource type
 * @name ResourcePreloadParams
 * @language C
 */

/*# 
 * Parameters to ResourceCreate function of the resource type
 * @name ResourceCreateParams
 * @language C
 */

/*# 
 * Parameters to ResourcePostCreate function of the resource type
 * @name ResourcePostCreateParams
 * @language C
 */

/*# 
 * Parameters to ResourceRecreate function of the resource type
 * @name ResourceRecreateParams
 * @language C
 */

/*# 
 * Parameters to ResourceDestroy function of the resource type
 * @name ResourceDestroyParams
 * @language C
 */

/*# 
 * Parameters to ResourceReloaded function of the resource type
 * @name ResourceReloadedParams
 * @language C
 */

/*# declare a new resource type
 * Declare and register new resource type to the engine.
 * This macro is used to declare the resource type callback functions used by the engine to communicate with the extension.
 * @macro
 * @name DM_DECLARE_RESOURCE_TYPE
 * @language C
 * @examples 
 * Register a new type:
 * 
 * ```cpp
 * #include <dmsdk/resource/resource_params.h>
 * #include <dmsdk/resource/resource_type.h>
 * 
 * static ResourceResult MyResourceTypeScriptCreate(const ResourceCreateParams* params) {}
 * static ResourceResult MyResourceTypeScriptDestroy(const ResourceDestroyParams* params) {}
 * static ResourceResult MyResourceTypeScriptRecreate(const ResourceRereateParams* params) {}
 * 
 * struct MyContext
 * {
 *     // ...
 * };
 * 
 * static ResourceResult RegisterResourceTypeBlob(HResourceTypeRegisterContext ctx, HResourceType type)
 * {
 *     // The engine.cpp creates the contexts for our built in types.
 *     // Here we register a custom type
 *     MyContext* context = new MyContext;
 * 
 *     ResourceTypeSetContext(type, (void*)context);
 *     ResourceTypeSetCreateFn(type, MyResourceTypeScriptCreate);
 *     ResourceTypeSetDestroyFn(type, MyResourceTypeScriptDestroy);
 *     ResourceTypeSetRecreateFn(type, MyResourceTypeScriptRecreate);
 * }
 * 
 * static ResourceResult DeregisterResourceTypeBlob(ResourceTypeRegisterContext& ctx)
 * {
 *     MyContext** context = (MyContext*)ResourceTypeGetContext(type);
 *     delete *context;
 * }
 * 
 * DM_DECLARE_RESOURCE_TYPE(ResourceTypeBlob, "blobc", RegisterResourceTypeBlob, DeregisterResourceTypeBlob);
 * ```
 */

<|MERGE_RESOLUTION|>--- conflicted
+++ resolved
@@ -1,5 +1,5 @@
 // Generated, do not edit!
-// Generated with cwd=/Users/mathiaswesterdahl/work/defold/engine/resource and cmd=/Users/mathiaswesterdahl/work/defold/scripts/dmsdk/gen_sdk.py -i /Users/mathiaswesterdahl/work/defold/engine/resource/sdk_gen.json
+// Generated with cwd=/Users/agulev/projects/defold/engine/resource and cmd=/Users/agulev/projects/defold/scripts/dmsdk/gen_sdk.py -i /Users/agulev/projects/defold/engine/resource/sdk_gen.json
 
 // Copyright 2020-2024 The Defold Foundation
 // Copyright 2014-2020 King
@@ -170,18 +170,8 @@
     Result GetRaw(HFactory factory, const char * name, void ** resource, uint32_t * resource_size);
 
     /*#
-<<<<<<< HEAD
         * Generated from [ref:ResourceRelease]
         */
-=======
-    * Generated from [ref:ResourceGetRaw]
-    */
-    Result GetRaw(HFactory factory, const char * name, void ** resource, uint32_t * resource_size);
-
-    /*#
-    * Generated from [ref:ResourceRelease]
-    */
->>>>>>> 3be87d89
     void Release(HFactory factory, void * resource);
 
     /*#
@@ -478,6 +468,13 @@
  * @language C
  */
 
+/*# 
+ * Resource type creator desc byte size declaration.
+ * The registered description data passeed to ResourceRegisterTypeCreatorDesc must be of at least this size.
+ * @name ResourceTypeCreatorDescBufferSize
+ * @language C
+ */
+
 /*# declare a new resource type
  * Declare and register new resource type to the engine.
  * This macro is used to declare the resource type callback functions used by the engine to communicate with the extension.
