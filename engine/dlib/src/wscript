--- conflicted
+++ resolved
@@ -9,13 +9,8 @@
     pass
 
 def build(bld):
-<<<<<<< HEAD
     if not Options.options.skip_build_tests:
         bld.add_subdirs('test')
-    bld.add_subdirs('examples')
-=======
-    bld.add_subdirs('test')
->>>>>>> 23d16133
 
     dmsdk_add_files(bld, '${PREFIX}/sdk/include/dmsdk', 'dmsdk')
 
