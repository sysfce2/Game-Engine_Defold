--- conflicted
+++ resolved
@@ -1753,7 +1753,6 @@
         Program* program_ptr        = (Program*) program;
         ShaderModule* vertex_shader = program_ptr->m_VertexModule;
 
-<<<<<<< HEAD
         VulkanEnableVertexDeclaration(_context, &context->m_MainVertexDeclaration, vertex_buffer);
 
         // JG: This is a bit of a whacky doodle doo, but it's required to avoid a soft crash when creating the pipeline on MVK.
@@ -1761,7 +1760,7 @@
         //     the MVK driver will complain that we haven't defined all bindings in the shader.
         //     This means that we might get side-effects since we are basically binding the first data buffer
         //     to the stream as an R8 value, but uh yeah not sure what do to about that right now.
-        context->m_MainVertexDeclaration               = {0};
+        context->m_MainVertexDeclaration = {0};
         context->m_MainVertexDeclaration.m_StreamCount = vertex_shader->m_InputCount;
         context->m_MainVertexDeclaration.m_Stride      = vertex_declaration->m_Stride;
         context->m_MainVertexDeclaration.m_Hash        = vertex_declaration->m_Hash;
@@ -1775,28 +1774,6 @@
             stream.m_Location = input.m_Binding;
             stream.m_Format   = VK_FORMAT_R8_UNORM;
 
-=======
-        context->m_MainVertexDeclaration = {0};
-        VulkanEnableVertexDeclaration(_context, &context->m_MainVertexDeclaration, vertex_buffer);
-
-        // JG: This is a bit of a whacky doodle doo, but it's required to avoid a soft crash when creating the pipeline on MVK.
-        //     Basically we create fake bindings if a stream isn't defined in the vertex declaration, because otherwise
-        //     the MVK driver will complain that we haven't defined all bindings in the shader.
-        //     This means that we might get side-effects since we are basically binding the first data buffer
-        //     to the stream as an R8 value, but uh yeah not sure what do to about that right now.
-        context->m_MainVertexDeclaration.m_StreamCount = vertex_shader->m_InputCount;
-        context->m_MainVertexDeclaration.m_Stride      = vertex_declaration->m_Stride;
-
-        for (uint32_t i = 0; i < vertex_shader->m_InputCount; i++)
-        {
-            ShaderResourceBinding& input      = vertex_shader->m_Inputs[i];
-            VertexDeclaration::Stream& stream = context->m_MainVertexDeclaration.m_Streams[i];
-
-            stream.m_NameHash = input.m_NameHash;
-            stream.m_Location = input.m_Binding;
-            stream.m_Format   = VK_FORMAT_R8_UNORM;
-
->>>>>>> 07d95919
             for (int j = 0; j < vertex_declaration->m_StreamCount; ++j)
             {
                 if (vertex_declaration->m_Streams[j].m_NameHash == input.m_NameHash)
@@ -3121,7 +3098,7 @@
 
             texture_depth_stencil              = NewTexture(context, stencil_depth_create_params);
             Texture* texture_depth_stencil_ptr = GetAssetFromContainer<Texture>(g_VulkanContext->m_AssetHandleContainer, texture_depth_stencil);
-    
+
             // TODO: Right now we can only sample depth with this texture, if we want to support stencil texture reads we need to make a separate texture I think
             VkResult res = CreateDepthStencilTexture(g_VulkanContext,
                 vk_depth_stencil_format, vk_depth_tiling,
@@ -3185,7 +3162,7 @@
 
     static void VulkanGetRenderTargetSize(HRenderTarget render_target, BufferType buffer_type, uint32_t& width, uint32_t& height)
     {
-        RenderTarget* rt = GetAssetFromContainer<RenderTarget>(g_VulkanContext->m_AssetHandleContainer, render_target);    
+        RenderTarget* rt = GetAssetFromContainer<RenderTarget>(g_VulkanContext->m_AssetHandleContainer, render_target);
         TextureParams* params = 0;
 
         if (IsColorBufferType(buffer_type))
