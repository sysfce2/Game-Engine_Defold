#! /usr/bin/env python

import Task, TaskGen, Options
from TaskGen import extension, declare_extension
import os, sys, glob, re
import waf_gamesys

def build(bld):
    defines = ['_XBOX'] #NOTE: _XBOX to get static lib and avoid dllimport/dllexport stuff
    if bld.env.PLATFORM in ('armv7-darwin', 'arm64-darwin', 'x86_64-ios'):
        defines = ['DM_NO_SYSTEM_FUNCTION'] # Needed because we wish to build the tests for all platforms, but not all platforms have the system() function

    graphics_lib = 'GRAPHICS_NULL'
    if bld.env['PLATFORM'] in ('arm64-android','armv7-android'):
        graphics_lib = 'GRAPHICS_NULL DMGLFW'

    obj = bld.new_task_gen(
        features = 'cc cxx cprogram test',
<<<<<<< HEAD
        uselib = 'TESTMAIN RECORD VPX PROFILEREXT GAMEOBJECT DDF RESOURCE GAMESYS PHYSICS RENDER PLATFORM_SOCKET SCRIPT LUA EXTENSION HID_NULL INPUT PARTICLE RIG GUI SOUND_NULL DLIB LIVEUPDATE CARES'.split() + graphics_lib.split(),
=======
        uselib = 'APP_TEST RECORD VPX PROFILEREXT GAMEOBJECT DDF RESOURCE GAMESYS DMGLFW GRAPHICS_NULL PHYSICS RENDER PLATFORM_SOCKET SCRIPT LUA EXTENSION HID_NULL INPUT PARTICLE RIG GUI SOUND_NULL DLIB LIVEUPDATE CARES',
>>>>>>> 351a8448
        exported_symbols = ['ProfilerExt', 'GraphicsAdapterNull'],
        uselib_local = 'engine engine_service',
        web_libs = ['library_sys.js', 'library_script.js'],
        includes = '../../proto .',
        defines = defines,
        source = 'test_engine.cpp',
        target = 'test_engine')

    # Psapi.lib is needed by ProfilerExt
    if 'win32' in bld.env.PLATFORM:
        obj.env.append_value('LINKFLAGS', ['Psapi.lib'])

    builtins_src = "content/builtins"
    builtins_dst = "src/test/builtins"

    platform = bld.env.PLATFORM
    if platform == 'win32':
        platform = 'x86-win32'

    bob_flags = []
    bob_flags.append("--platform=%s" % platform)
    if Options.options.use_vanilla_lua:
        bob_flags.append("--use-vanilla-lua")

    # Build engine test content using bob
    # We always run distclean. Hook into waf clean/distclean in some way?
    bld.new_task_gen(rule = 'java -jar ${SRC[0].abspath(env)} -r ${SRC[1].src_dir(env)} distclean build %s' % ' '.join(bob_flags),
                     source = '../../content/bob-engine.jar wscript',
                     always = True)
<|MERGE_RESOLUTION|>--- conflicted
+++ resolved
@@ -12,15 +12,11 @@
 
     graphics_lib = 'GRAPHICS_NULL'
     if bld.env['PLATFORM'] in ('arm64-android','armv7-android'):
-        graphics_lib = 'GRAPHICS_NULL DMGLFW'
+        graphics_lib = 'GRAPHICS_NULL DMGLFW' # g_AndroidApp is currently in glfw
 
     obj = bld.new_task_gen(
         features = 'cc cxx cprogram test',
-<<<<<<< HEAD
         uselib = 'TESTMAIN RECORD VPX PROFILEREXT GAMEOBJECT DDF RESOURCE GAMESYS PHYSICS RENDER PLATFORM_SOCKET SCRIPT LUA EXTENSION HID_NULL INPUT PARTICLE RIG GUI SOUND_NULL DLIB LIVEUPDATE CARES'.split() + graphics_lib.split(),
-=======
-        uselib = 'APP_TEST RECORD VPX PROFILEREXT GAMEOBJECT DDF RESOURCE GAMESYS DMGLFW GRAPHICS_NULL PHYSICS RENDER PLATFORM_SOCKET SCRIPT LUA EXTENSION HID_NULL INPUT PARTICLE RIG GUI SOUND_NULL DLIB LIVEUPDATE CARES',
->>>>>>> 351a8448
         exported_symbols = ['ProfilerExt', 'GraphicsAdapterNull'],
         uselib_local = 'engine engine_service',
         web_libs = ['library_sys.js', 'library_script.js'],
