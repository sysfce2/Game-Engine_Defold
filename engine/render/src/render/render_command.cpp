--- conflicted
+++ resolved
@@ -205,7 +205,6 @@
                     render_context->m_Material = 0;
                     break;
                 }
-<<<<<<< HEAD
                 case COMMAND_TYPE_SET_COMPUTE_PROGRAM:
                 {
                     render_context->m_ComputeProgram = (HComputeProgram) c->m_Operands[0];
@@ -218,13 +217,11 @@
                         (dmRender::HNamedConstantBuffer) c->m_Operands[3]);
                     break;
                 }
-=======
                 case COMMAND_TYPE_SET_RENDER_CAMERA:
                 {
                     render_context->m_CurrentRenderCamera           = (HRenderCamera) c->m_Operands[0];
                     render_context->m_CurrentRenderCameraUseFrustum = c->m_Operands[1];
                 } break;
->>>>>>> 2fc043e4
                 default:
                 {
                     dmLogError("No such render command (%d).", c->m_Type);
