// Copyright 2020-2024 The Defold Foundation
// Copyright 2014-2020 King
// Copyright 2009-2014 Ragnar Svensson, Christian Murray
// Licensed under the Defold License version 1.0 (the "License"); you may not use
// this file except in compliance with the License.
//
// You may obtain a copy of the License, together with FAQs at
// https://www.defold.com/license
//
// Unless required by applicable law or agreed to in writing, software distributed
// under the License is distributed on an "AS IS" BASIS, WITHOUT WARRANTIES OR
// CONDITIONS OF ANY KIND, either express or implied. See the License for the
// specific language governing permissions and limitations under the License.

#ifndef RENDERINTERNAL_H
#define RENDERINTERNAL_H

#include <string.h> // For memset

#include <dmsdk/dlib/vmath.h>
#include <dlib/opaque_handle_container.h>

#include <dlib/array.h>
#include <dlib/message.h>
#include <dlib/hashtable.h>

#include "render.h"

extern "C"
{
#include <lua/lua.h>
#include <lua/lauxlib.h>
#include <lua/lualib.h>
}

namespace dmRender
{
    using namespace dmVMath;

#define DEBUG_3D_NAME "_debug3d"
#define DEBUG_2D_NAME "_debug2d"

    struct Sampler
    {
        dmhash_t                  m_NameHash;
        dmGraphics::TextureType   m_Type;
        dmGraphics::TextureFilter m_MinFilter;
        dmGraphics::TextureFilter m_MagFilter;
        dmGraphics::TextureWrap   m_UWrap;
        dmGraphics::TextureWrap   m_VWrap;
        dmGraphics::HUniformLocation m_Location;
        float                     m_MaxAnisotropy;
        uint8_t                   m_UnitValueCount;

        Sampler()
            : m_NameHash(0)
            , m_Type(dmGraphics::TEXTURE_TYPE_2D)
            , m_MinFilter(dmGraphics::TEXTURE_FILTER_LINEAR_MIPMAP_NEAREST)
            , m_MagFilter(dmGraphics::TEXTURE_FILTER_LINEAR)
            , m_UWrap(dmGraphics::TEXTURE_WRAP_CLAMP_TO_EDGE)
            , m_VWrap(dmGraphics::TEXTURE_WRAP_CLAMP_TO_EDGE)
            , m_Location(dmGraphics::INVALID_UNIFORM_LOCATION)
            , m_MaxAnisotropy(1.0f)
            , m_UnitValueCount(0)
        {
        }
    };

    struct MaterialAttribute
    {
        dmhash_t m_ElementIds[4];
        int32_t  m_Location;
        uint16_t m_ValueIndex;
        uint16_t m_ValueCount;
    };

    struct Material
    {
        Material()
        {
            memset(this, 0, sizeof(*this));
            m_VertexSpace = dmRenderDDF::MaterialDesc::VERTEX_SPACE_LOCAL;
        }

        dmRender::HRenderContext                m_RenderContext;
        dmGraphics::HProgram                    m_Program;
        dmGraphics::HVertexProgram              m_VertexProgram;
        dmGraphics::HFragmentProgram            m_FragmentProgram;
        dmGraphics::HVertexDeclaration          m_VertexDeclaration;
        dmHashTable64<dmGraphics::HUniformLocation> m_NameHashToLocation;
        dmArray<dmGraphics::VertexAttribute>    m_VertexAttributes;
        dmArray<MaterialAttribute>              m_MaterialAttributes;
        dmArray<uint8_t>                        m_MaterialAttributeValues;
        dmArray<RenderConstant>                 m_Constants;
        dmArray<Sampler>                        m_Samplers;
        uint32_t                                m_TagListKey; // the key to use with GetMaterialTagList()
        uint64_t                                m_UserData1;  // used for hot reloading. stores shader name
        uint64_t                                m_UserData2;  // --||–-
        dmRenderDDF::MaterialDesc::VertexSpace  m_VertexSpace;
    };

    struct ComputeProgram
    {
        dmRender::HRenderContext                    m_RenderContext;
        dmGraphics::HComputeProgram                 m_Shader;
        dmGraphics::HProgram                        m_Program;
        dmArray<RenderConstant>                     m_Constants;
        dmHashTable64<dmGraphics::HUniformLocation> m_NameHashToLocation;
        uint64_t                                    m_UserData;
    };

    // The order of this enum also defines the order in which the corresponding ROs should be rendered
    enum DebugRenderType
    {
        DEBUG_RENDER_TYPE_FACE_3D,
        DEBUG_RENDER_TYPE_LINE_3D,
        DEBUG_RENDER_TYPE_FACE_2D,
        DEBUG_RENDER_TYPE_LINE_2D,
        MAX_DEBUG_RENDER_TYPE_COUNT
    };

    struct DebugRenderTypeData
    {
        dmRender::RenderObject  m_RenderObject;
        void*                   m_ClientBuffer;
    };

    struct DebugRenderer
    {
        DebugRenderTypeData             m_TypeData[MAX_DEBUG_RENDER_TYPE_COUNT];
        Predicate                       m_3dPredicate;
        Predicate                       m_2dPredicate;
        dmRender::HRenderContext        m_RenderContext;
        dmGraphics::HVertexBuffer       m_VertexBuffer;
        dmGraphics::HVertexDeclaration  m_VertexDeclaration;
        uint32_t                        m_MaxVertexCount;
        uint32_t                        m_RenderBatchVersion;
    };

    const int MAX_TEXT_RENDER_CONSTANTS = 16;

    struct TextEntry
    {
        StencilTestParams   m_StencilTestParams;
        Matrix4             m_Transform;
        HConstant           m_RenderConstants[MAX_TEXT_RENDER_CONSTANTS];
        HFontMap            m_FontMap;
        HMaterial           m_Material;
        dmGraphics::BlendFactor m_SourceBlendFactor;
        dmGraphics::BlendFactor m_DestinationBlendFactor;
        uint64_t            m_BatchKey;
        uint32_t            m_FaceColor;
        uint32_t            m_StringOffset;
        uint32_t            m_OutlineColor;
        uint32_t            m_ShadowColor;
        uint16_t            m_RenderOrder;
        uint8_t             m_NumRenderConstants;
        bool                m_LineBreak;
        float               m_Width;
        float               m_Height;
        float               m_Leading;
        float               m_Tracking;
        int32_t             m_Next;
        int32_t             m_Tail;
        dmVMath::Point3     m_FrustumCullingCenter;
        float               m_FrustumCullingRadiusSq;
        uint32_t            m_Align : 2;
        uint32_t            m_VAlign : 2;
        uint32_t            m_StencilTestParamsSet : 1;
    };

    struct TextContext
    {
        dmArray<dmRender::RenderObject>         m_RenderObjects;
        dmArray<dmRender::HNamedConstantBuffer> m_ConstantBuffers;
        dmGraphics::HVertexBuffer           m_VertexBuffer;
        void*                               m_ClientBuffer;
        dmGraphics::HVertexDeclaration      m_VertexDecl;
        uint32_t                            m_RenderObjectIndex;
        uint32_t                            m_VertexIndex;
        uint32_t                            m_MaxVertexCount;
        uint32_t                            m_VerticesFlushed;
        dmArray<char>                       m_TextBuffer;
        // Map from batch id (hash of font-map etc) to index into m_TextEntries
        dmArray<TextEntry>                  m_TextEntries;
        uint32_t                            m_TextEntriesFlushed;
        uint32_t                            m_Frame;
        uint32_t                            m_PreviousFrame;
    };

    struct RenderScriptContext
    {
        RenderScriptContext();

        lua_State*                  m_LuaState;
        uint32_t                    m_CommandBufferSize;
    };

    struct RenderListDispatch
    {
        RenderListDispatchFn        m_DispatchFn;
        RenderListVisibilityFn      m_VisibilityFn;
        void*                       m_UserData;
    };

    struct RenderListSortValue
    {
        union
        {
            struct
            {
                uint32_t m_BatchKey:24;
                uint32_t m_Dispatch:8;
                uint32_t m_Order:24;
                uint32_t m_MajorOrder:4;        // currently only 2 bits used (dmRender::RenderOrder)
                uint32_t m_MinorOrder:4;
            };
            // only temporarily used
            float m_ZW;
            // final sort value
            uint64_t m_SortKey;
        };
    };

    struct RenderListRange
    {
        uint32_t m_TagListKey;
        uint32_t m_Start;       // Index into the renderlist
        uint32_t m_Count:31;
        uint32_t m_Skip:1;      // During the current draw call
    };

    struct MaterialTagList
    {
        uint32_t m_Count;
        dmhash_t m_Tags[MAX_MATERIAL_TAG_COUNT];
    };

    struct TextureBinding
    {
        dmhash_t             m_Samplerhash;
        dmGraphics::HTexture m_Texture;
    };

    struct RenderCamera
    {
        dmMessage::URL   m_URL;
        HOpaqueHandle    m_Handle;
        dmVMath::Matrix4 m_View;
        dmVMath::Matrix4 m_Projection;
        dmVMath::Matrix4 m_ViewProjection;

        // These are cached each update in case
        // the camera data has changed and we need to update
        // based on the new parameters
        dmVMath::Point3  m_LastPosition;
        dmVMath::Quat    m_LastRotation;

        RenderCameraData m_Data;
        uint8_t          m_UseFrustum : 1;
        uint8_t          m_Dirty : 1;
    };

    struct RenderContext
    {
        DebugRenderer               m_DebugRenderer;
        TextContext                 m_TextContext;
        dmScript::HContext          m_ScriptContext;
        RenderScriptContext         m_RenderScriptContext;
        dmArray<RenderObject*>      m_RenderObjects;
        dmScript::ScriptWorld*      m_ScriptWorld;

        dmArray<RenderListEntry>    m_RenderList;
        dmArray<RenderListDispatch> m_RenderListDispatch;
        dmArray<RenderListSortValue>m_RenderListSortValues;
        dmArray<uint32_t>           m_RenderListSortBuffer;
        dmArray<uint32_t>           m_RenderListSortIndices;
        dmArray<RenderListRange>    m_RenderListRanges;         // Maps tagmask to a range in the (sorted) render list
        dmArray<TextureBinding>     m_TextureBindTable;
        dmhash_t                    m_FrustumHash;

        dmHashTable32<MaterialTagList>  m_MaterialTagLists;

<<<<<<< HEAD
        dmArray<float> m_SetConstantScratchBuffer;

        HFontMap                    m_SystemFontMap;
=======
        dmOpaqueHandleContainer<RenderCamera> m_RenderCameras;
        HRenderCamera                         m_CurrentRenderCamera; // When != 0, the renderer will use the matrices from this camera.
>>>>>>> 05aa8130

        HFontMap                    m_SystemFontMap;
        Matrix4                     m_View;
        Matrix4                     m_Projection;
        Matrix4                     m_ViewProj;
        dmGraphics::HContext        m_GraphicsContext;
        HMaterial                   m_Material;
        dmMessage::HSocket          m_Socket;
        uint32_t                    m_OutOfResources                : 1;
        uint32_t                    m_StencilBufferCleared          : 1;
        uint32_t                    m_MultiBufferingRequired        : 1;
        uint32_t                    m_CurrentRenderCameraUseFrustum : 1;
    };

    struct BufferedRenderBuffer
    {
        dmArray<HRenderBuffer> m_Buffers;
        RenderBufferType       m_Type;
        uint16_t               m_BufferIndex;
    };

    void RenderTypeTextBegin(HRenderContext rendercontext, void* user_context);
    void RenderTypeTextDraw(HRenderContext rendercontext, void* user_context, RenderObject* ro_, uint32_t count);

    void RenderTypeDebugBegin(HRenderContext rendercontext, void* user_context);
    void RenderTypeDebugDraw(HRenderContext rendercontext, void* user_context, RenderObject* ro, uint32_t count);

    Result GenerateKey(HRenderContext render_context, const Matrix4& view_matrix);

    const float* PutFloatsIntoScratchBuffer(HRenderContext render_context, const float* src_values, uint32_t src_values_x, uint32_t src_values_y, uint32_t dst_values_x, uint32_t dst_values_y, uint32_t array_length);
    void SetGraphicsConstant(dmGraphics::HContext graphics_context, HRenderContext render_context, dmRenderDDF::MaterialDesc::ConstantType constant_type, dmGraphics::Type graphics_type, dmVMath::Vector4* values, uint32_t num_values, dmGraphics::HUniformLocation);
    void GetProgramUniformCount(dmGraphics::HProgram program, uint32_t total_constants_count, uint32_t* constant_count_out, uint32_t* samplers_count_out);
    void SetMaterialConstantValues(dmGraphics::HContext graphics_context, dmGraphics::HProgram program, uint32_t total_constants_count, dmHashTable64<dmGraphics::HUniformLocation>& name_hash_to_location, dmArray<RenderConstant>& constants, dmArray<Sampler>& samplers);

    void FillElementIds(char* buffer, uint32_t buffer_size, dmhash_t element_ids[4]);

    // Return true if the predicate tags all exist in the material tag list
    bool                            MatchMaterialTags(uint32_t material_tag_count, const dmhash_t* material_tags, uint32_t tag_count, const dmhash_t* tags);
    // Returns a hashkey that the material can use to get the list
    uint32_t                        RegisterMaterialTagList(HRenderContext context, uint32_t tag_count, const dmhash_t* tags);
    // Gets the list associated with a hash of all the tags (see RegisterMaterialTagList)
    void                            GetMaterialTagList(HRenderContext context, uint32_t list_hash, MaterialTagList* list);

    void    SetTextureBindingByHash(dmRender::HRenderContext render_context, dmhash_t sampler_hash, dmGraphics::HTexture texture);
    void    SetTextureBindingByUnit(dmRender::HRenderContext render_context, uint32_t unit, dmGraphics::HTexture texture);
    bool    GetCanBindTexture(dmGraphics::HTexture texture, HSampler sampler, uint32_t unit);
    int32_t GetMaterialSamplerIndex(HMaterial material, dmhash_t name_hash);

    // Render camera
    RenderCamera* GetRenderCameraByUrl(HRenderContext render_context, const dmMessage::URL& camera_url);
    RenderCamera* CheckRenderCamera(lua_State* L, int index, HRenderContext render_context);

    // Exposed here for unit testing
    struct RenderListEntrySorter
    {
        bool operator()(int a, int b) const
        {
            const RenderListEntry& ea = m_Base[a];
            const RenderListEntry& eb = m_Base[b];
            return ea.m_TagListKey < eb.m_TagListKey;
        }
        RenderListEntry* m_Base;
    };

    struct FindRangeComparator
    {
        RenderListEntry* m_Entries;
        bool operator() (const uint32_t& a, const uint32_t& b) const
        {
            return m_Entries[a].m_TagListKey < m_Entries[b].m_TagListKey;
        }
    };

    typedef void (*RangeCallback)(void* ctx, uint32_t val, size_t start, size_t count);

    // Invokes the callback for each range. Two ranges are not guaranteed to preceed/succeed one another.
    void FindRenderListRanges(uint32_t* first, size_t offset, size_t size, RenderListEntry* entries, FindRangeComparator& comp, void* ctx, RangeCallback callback );

    bool FindTagListRange(RenderListRange* ranges, uint32_t num_ranges, uint32_t tag_list_key, RenderListRange& range);


    // ******************************************************************************************************

    template <typename T>
    class BatchIterator
    {
    public:
        BatchIterator(uint32_t num_entries, T entries, bool (*test_eq_fn)(T prev, T current));
        bool     Next();
        T        Begin();
        uint32_t Length();

    protected:
        T         m_EntriesEnd;
        T         m_Iterator;
        T         m_BatchStart;
        bool      (*m_TestEqFn)(T prev, T current);
    };

    template<typename T>
    BatchIterator<T>::BatchIterator(uint32_t num_entries, T entries, bool (*test_eq_fn)(T prev, T current))
    : m_EntriesEnd(entries + num_entries)
    , m_Iterator(entries)
    , m_BatchStart(0)
    , m_TestEqFn(test_eq_fn)
    {}

    template<typename T>
    bool BatchIterator<T>::Next()
    {
        m_BatchStart = m_Iterator;

        T prev = m_Iterator;
        while (m_Iterator < m_EntriesEnd)
        {
            T next = ++m_Iterator;
            if ((next >= m_EntriesEnd) || !m_TestEqFn(prev, next))
            {
                break;
            }
            prev = next;
        }

        return m_BatchStart < m_EntriesEnd;
    }

    template<typename T>
    T BatchIterator<T>::Begin()
    {
        return m_BatchStart;
    }

    template<typename T>
    uint32_t BatchIterator<T>::Length()
    {
        return (uint32_t)(uintptr_t)(m_Iterator - m_BatchStart);
    }

    // ******************************************************************************************************
}

#endif
<|MERGE_RESOLUTION|>--- conflicted
+++ resolved
@@ -277,18 +277,12 @@
         dmArray<uint32_t>           m_RenderListSortIndices;
         dmArray<RenderListRange>    m_RenderListRanges;         // Maps tagmask to a range in the (sorted) render list
         dmArray<TextureBinding>     m_TextureBindTable;
+        dmArray<float>              m_SetConstantScratchBuffer;
         dmhash_t                    m_FrustumHash;
 
-        dmHashTable32<MaterialTagList>  m_MaterialTagLists;
-
-<<<<<<< HEAD
-        dmArray<float> m_SetConstantScratchBuffer;
-
-        HFontMap                    m_SystemFontMap;
-=======
+        dmHashTable32<MaterialTagList>        m_MaterialTagLists;
         dmOpaqueHandleContainer<RenderCamera> m_RenderCameras;
         HRenderCamera                         m_CurrentRenderCamera; // When != 0, the renderer will use the matrices from this camera.
->>>>>>> 05aa8130
 
         HFontMap                    m_SystemFontMap;
         Matrix4                     m_View;
