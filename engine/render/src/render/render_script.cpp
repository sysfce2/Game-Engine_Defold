#include "render_script.h"

#include <string.h>
#include <new>

#include <dlib/log.h>
#include <dlib/hash.h>
#include <dlib/message.h>
#include <dlib/profile.h>

#include <script/script.h>
#include <script/lua_source_ddf.h>

#include "font_renderer.h"
#include "render/render_ddf.h"

namespace dmRender
{
    #define RENDER_SCRIPT_INSTANCE "RenderScriptInstance"
    #define RENDER_SCRIPT "RenderScript"

    #define RENDER_SCRIPT_CONSTANTBUFFER "RenderScriptConstantBuffer"

    #define RENDER_SCRIPT_LIB_NAME "render"
    #define RENDER_SCRIPT_FORMAT_NAME "format"
    #define RENDER_SCRIPT_WIDTH_NAME "width"
    #define RENDER_SCRIPT_HEIGHT_NAME "height"
    #define RENDER_SCRIPT_MIN_FILTER_NAME "min_filter"
    #define RENDER_SCRIPT_MAG_FILTER_NAME "mag_filter"
    #define RENDER_SCRIPT_U_WRAP_NAME "u_wrap"
    #define RENDER_SCRIPT_V_WRAP_NAME "v_wrap"

    const char* RENDER_SCRIPT_FUNCTION_NAMES[MAX_RENDER_SCRIPT_FUNCTION_COUNT] =
    {
        "init",
        "update",
        "on_message",
        "on_reload"
    };

    static HNamedConstantBuffer* RenderScriptConstantBuffer_Check(lua_State *L, int index)
    {
        return (HNamedConstantBuffer*)dmScript::CheckUserType(L, index, RENDER_SCRIPT_CONSTANTBUFFER);
    }

    static int RenderScriptConstantBuffer_gc (lua_State *L)
    {
        HNamedConstantBuffer* cb = RenderScriptConstantBuffer_Check(L, 1);
        DeleteNamedConstantBuffer(*cb);
        *cb = 0;
        return 0;
    }

    static int RenderScriptConstantBuffer_tostring (lua_State *L)
    {
        lua_pushfstring(L, "ConstantBuffer: %p", lua_touserdata(L, 1));
        return 1;
    }

    static int RenderScriptConstantBuffer_index(lua_State *L)
    {
        HNamedConstantBuffer* cb = RenderScriptConstantBuffer_Check(L, 1);
        assert(cb);

        const char* name = luaL_checkstring(L, 2);
        Vectormath::Aos::Vector4 value;
        if (GetNamedConstant(*cb, name, value))
        {
            dmScript::PushVector4(L, value);
            return 1;
        }
        else
        {
            luaL_error(L, "Constant %s not set.", name);
        }
        assert(0); // Never reached
        return 0;
    }

    static int RenderScriptConstantBuffer_newindex(lua_State *L)
    {
        int top = lua_gettop(L);
        HNamedConstantBuffer* cb = RenderScriptConstantBuffer_Check(L, 1);
        assert(cb);

        const char* name = luaL_checkstring(L, 2);
        Vectormath::Aos::Vector4* value = dmScript::CheckVector4(L, 3);
        SetNamedConstant(*cb, name, *value);
        assert(top == lua_gettop(L));
        return 0;
    }

    static const luaL_reg RenderScriptConstantBuffer_methods[] =
    {
        {0,0}
    };

    static const luaL_reg RenderScriptConstantBuffer_meta[] =
    {
        {"__gc",        RenderScriptConstantBuffer_gc},
        {"__tostring",  RenderScriptConstantBuffer_tostring},
        {"__index",     RenderScriptConstantBuffer_index},
        {"__newindex",  RenderScriptConstantBuffer_newindex},
        {0, 0}
    };

    /*# create a new constant buffer.
     *
     * Constant buffers are used to set shader program variables and are optionally passed to the render.draw function.
     * @name render.constant_buffer
     * @return new constant buffer
     */
    int RenderScript_ConstantBuffer(lua_State* L)
    {
        int top = lua_gettop(L);
        (void) top;

        HNamedConstantBuffer* p_buffer = (HNamedConstantBuffer*) lua_newuserdata(L, sizeof(HNamedConstantBuffer*));
        *p_buffer = NewNamedConstantBuffer();

        luaL_getmetatable(L, RENDER_SCRIPT_CONSTANTBUFFER);
        lua_setmetatable(L, -2);

        assert(top + 1 == lua_gettop(L));
        return 1;
    }

    static int RenderScriptGetURL(lua_State* L)
    {
        RenderScript* script = (RenderScript*)lua_touserdata(L, 1);
        dmMessage::URL url;
        dmMessage::ResetURL(url);
        url.m_Socket = script->m_RenderContext->m_Socket;
        dmScript::PushURL(L, url);
        return 1;
    }

    static int RenderScriptResolvePath(lua_State* L)
    {
        dmScript::PushHash(L, dmHashString64(luaL_checkstring(L, 2)));
        return 1;
    }

    static int RenderScriptIsValid(lua_State* L)
    {
        RenderScript* script = (RenderScript*)lua_touserdata(L, 1);
        lua_pushboolean(L, script != 0x0);
        return 1;
    }

    static const luaL_reg RenderScript_methods[] =
    {
        {0,0}
    };

    static const luaL_reg RenderScript_meta[] =
    {
        {dmScript::META_TABLE_GET_URL, RenderScriptGetURL},
        {dmScript::META_TABLE_RESOLVE_PATH, RenderScriptResolvePath},
        {dmScript::META_TABLE_IS_VALID, RenderScriptIsValid},
        {0, 0}
    };

    static RenderScriptInstance* RenderScriptInstance_Check(lua_State *L, int index)
    {
        return (RenderScriptInstance*)dmScript::CheckUserType(L, index, RENDER_SCRIPT_INSTANCE);
    }

    static RenderScriptInstance* RenderScriptInstance_Check(lua_State *L)
    {
        int top = lua_gettop(L);
        (void) top;

        dmScript::GetInstance(L);
        RenderScriptInstance* i = RenderScriptInstance_Check(L, -1);
        lua_pop(L, 1);

        assert(top == lua_gettop(L));
        return i;
    }

    static int RenderScriptInstance_gc (lua_State *L)
    {
        RenderScriptInstance* i = RenderScriptInstance_Check(L, 1);
        memset(i, 0, sizeof(*i));
        (void) i;
        assert(i);
        return 0;
    }

    static int RenderScriptInstance_tostring (lua_State *L)
    {
        lua_pushfstring(L, "RenderScript: %p", lua_touserdata(L, 1));
        return 1;
    }

    static int RenderScriptInstance_index(lua_State *L)
    {
        int top = lua_gettop(L);
        (void) top;

        RenderScriptInstance* i = RenderScriptInstance_Check(L, 1);
        assert(i);

        // Try to find value in instance data
        lua_rawgeti(L, LUA_REGISTRYINDEX, i->m_RenderScriptDataReference);
        lua_pushvalue(L, 2);
        lua_gettable(L, -2);
        lua_remove(L, 3);

        assert(top + 1 == lua_gettop(L));
        return 1;
    }

    static int RenderScriptInstance_newindex(lua_State *L)
    {
        int top = lua_gettop(L);
        (void) top;

        RenderScriptInstance* i = RenderScriptInstance_Check(L, 1);
        assert(i);

        lua_rawgeti(L, LUA_REGISTRYINDEX, i->m_RenderScriptDataReference);
        lua_pushvalue(L, 2);
        lua_pushvalue(L, 3);
        lua_settable(L, -3);
        lua_pop(L, 1);

        assert(top == lua_gettop(L));

        return 0;
    }

    static int RenderScriptInstanceGetURL(lua_State* L)
    {
        RenderScriptInstance* i = (RenderScriptInstance*)lua_touserdata(L, 1);
        dmMessage::URL url;
        dmMessage::ResetURL(url);
        url.m_Socket = i->m_RenderContext->m_Socket;
        dmScript::PushURL(L, url);
        return 1;
    }

    static int RenderScriptInstanceResolvePath(lua_State* L)
    {
        dmScript::PushHash(L, dmHashString64(luaL_checkstring(L, 2)));
        return 1;
    }

    static int RenderScriptInstanceIsValid(lua_State* L)
    {
        RenderScriptInstance* i = (RenderScriptInstance*)lua_touserdata(L, 1);
        lua_pushboolean(L, i != 0x0 && i->m_RenderContext != 0x0);
        return 1;
    }

    static const luaL_reg RenderScriptInstance_methods[] =
    {
        {0,0}
    };

    static const luaL_reg RenderScriptInstance_meta[] =
    {
        {"__gc",        RenderScriptInstance_gc},
        {"__tostring",  RenderScriptInstance_tostring},
        {"__index",     RenderScriptInstance_index},
        {"__newindex",  RenderScriptInstance_newindex},
        {dmScript::META_TABLE_GET_URL, RenderScriptInstanceGetURL},
        {dmScript::META_TABLE_RESOLVE_PATH, RenderScriptInstanceResolvePath},
        {dmScript::META_TABLE_IS_VALID, RenderScriptInstanceIsValid},
        {0, 0}
    };

    bool InsertCommand(RenderScriptInstance* i, const Command& command)
    {
        if (i->m_CommandBuffer.Full())
            return false;
        else
            i->m_CommandBuffer.Push(command);
        return true;
    }

    /*#
     * @name render.STATE_DEPTH_TEST
     * @variable
     */

    /*#
     * @name render.STATE_STENCIL_TEST
     * @variable
     */

    /*#
     * @name render.STATE_BLEND
     * @variable
     */

    /*#
     * @name render.STATE_CULL_FACE
     * @variable
     */

    /*#
     * @name render.STATE_POLYGON_OFFSET_FILL
     * @variable
     */

    /*# enables a render state
     *
     * @name render.enable_state
     * @param state state to enable (constant)
     * <ul>
     *   <li><code>render.STATE_DEPTH_TEST</code></li>
     *   <li><code>render.STATE_STENCIL_TEST</code></li>
     *   <li><code>render.STATE_BLEND</code></li>
     *   <li><code>render.STATE_ALPHA_TEST</code>No available on iOS/Android</li>
     *   <li><code>render.STATE_CULL_FACE</code></li>
     *   <li><code>render.STATE_POLYGON_OFFSET_FILL</code></li>
     * </ul>
     */
    int RenderScript_EnableState(lua_State* L)
    {
        int top = lua_gettop(L);
        (void) top;

        RenderScriptInstance* i = RenderScriptInstance_Check(L);
        uint32_t state = luaL_checknumber(L, 1);

        switch (state)
        {
            case dmGraphics::STATE_DEPTH_TEST:
            case dmGraphics::STATE_STENCIL_TEST:
#ifndef GL_ES_VERSION_2_0
            case dmGraphics::STATE_ALPHA_TEST:
#endif
            case dmGraphics::STATE_BLEND:
            case dmGraphics::STATE_CULL_FACE:
            case dmGraphics::STATE_POLYGON_OFFSET_FILL:
                break;
            default:
                return luaL_error(L, "Invalid state: %s.enable_state(%d).", RENDER_SCRIPT_LIB_NAME, state);
        }
        if (InsertCommand(i, Command(COMMAND_TYPE_ENABLE_STATE, state))) {
            assert(top == lua_gettop(L));
            return 0;
        } else {
            return luaL_error(L, "Command buffer is full (%d).", i->m_CommandBuffer.Capacity());
        }
    }

    /*# disables a render state
     *
     * @name render.disable_state
     * @param state state to enable (constant)
     * <ul>
     *   <li><code>render.STATE_DEPTH_TEST</code></li>
     *   <li><code>render.STATE_STENCIL_TEST</code></li>
     *   <li><code>render.STATE_BLEND</code></li>
     *   <li><code>render.STATE_CULL_FACE</code></li>
     *   <li><code>render.STATE_POLYGON_OFFSET_FILL</code></li>
     * </ul>
     */
    int RenderScript_DisableState(lua_State* L)
    {
        int top = lua_gettop(L);
        (void) top;

        RenderScriptInstance* i = RenderScriptInstance_Check(L);
        uint32_t state = luaL_checknumber(L, 1);
        switch (state)
        {
            case dmGraphics::STATE_DEPTH_TEST:
            case dmGraphics::STATE_STENCIL_TEST:
#ifndef GL_ES_VERSION_2_0
            case dmGraphics::STATE_ALPHA_TEST:
#endif
            case dmGraphics::STATE_BLEND:
            case dmGraphics::STATE_CULL_FACE:
            case dmGraphics::STATE_POLYGON_OFFSET_FILL:
                break;
            default:
                return luaL_error(L, "Invalid state: %s.disable_state(%d).", RENDER_SCRIPT_LIB_NAME, state);
        }
        if (InsertCommand(i, Command(COMMAND_TYPE_DISABLE_STATE, state))) {
            assert(top == lua_gettop(L));
            return 0;
        } else {
            return luaL_error(L, "Command buffer is full (%d).", i->m_CommandBuffer.Capacity());
        }
    }

    /*# sets the render viewport
     *
     * @name render.set_viewport
     * @param x left corner (number)
     * @param y bottom corner (number)
     * @param width viewport width (number)
     * @param height viewport height (number)
     */
    int RenderScript_SetViewport(lua_State* L)
    {
        RenderScriptInstance* i = RenderScriptInstance_Check(L);
        int32_t x = luaL_checknumber(L, 1);
        int32_t y = luaL_checknumber(L, 2);
        int32_t width = luaL_checknumber(L, 3);
        int32_t height = luaL_checknumber(L, 4);
        if (InsertCommand(i, Command(COMMAND_TYPE_SET_VIEWPORT, x, y, width, height)))
            return 0;
        else
            return luaL_error(L, "Command buffer is full (%d).", i->m_CommandBuffer.Capacity());
    }

    /*#
     * @name render.FORMAT_LUMINANCE
     * @variable
     */

    /*#
     * @name render.FORMAT_RGB
     * @variable
     */

    /*#
     * @name render.FORMAT_RGBA
     * @variable
     */

    /*#
     * @name render.FORMAT_RGB_DXT1
     * @variable
     */

    /*#
     * @name render.FORMAT_RGBA_DXT1
     * @variable
     */

    /*#
     * @name render.FORMAT_RGBA_DXT3
     * @variable
     */

    /*#
     * @name render.FORMAT_RGBA_DXT5
     * @variable
     */

    /*#
     * @name render.FORMAT_DEPTH
     * @variable
     */

    /*#
     * @name render.FORMAT_STENCIL
     * @variable
     */

    /*#
     * @name render.FILTER_LINEAR
     * @variable
     */

    /*#
     * @name render.FILTER_NEAREST
     * @variable
     */

    /*#
     * @name render.WRAP_CLAMP_TO_BORDER
     * @variable
     */

    /*#
     * @name render.WRAP_CLAMP_TO_EDGE
     * @variable
     */

    /*#
     * @name render.WRAP_MIRRORED_REPEAT
     * @variable
     */

    /*#
     * @name render.WRAP_REPEAT
     * @variable
     */

    /*# creates a new render target
     *
     * Available keys for the render target parameters table:
     * <table>
     *   <th>Keys</th><th>Values</th>
     *   <tr><td>"format"</td><td>
     *      render.FORMAT_LUMINANCE<br/>
     *      render.FORMAT_RGB<br/>
     *      render.FORMAT_RGBA<br/>
     *      render.FORMAT_RGB_DXT1<br/>
     *      render.FORMAT_RGBA_DXT1<br/>
     *      render.FORMAT_RGBA_DXT3<br/>
     *      render.FORMAT_RGBA_DXT5<br/>
     *      render.FORMAT_DEPTH<br/>
     *      render.FORMAT_STENCIL<br/>
     *     </td></tr>
     *   <tr><td>"width"</td><td>number</td></tr>
     *   <tr><td>"height"</td><td>number</td></tr>
     *   <tr><td>"min_filter"</td><td>
     *      render.FILTER_LINEAR<br/>
     *      render.FILTER_NEAREST<br/>
     *     </td></tr>
     *   <tr><td>"mag_filter"</td><td>
     *      render.FILTER_LINEAR<br/>
     *      render.FILTER_NEAREST<br/>
     *     </td></tr>
     *   <tr><td>"u_wrap"</td><td>
     *      render.WRAP_CLAMP_TO_BORDER<br/>
     *      render.WRAP_CLAMP_TO_EDGE<br/>
     *      render.WRAP_MIRRORED_REPEAT<br/>
     *      render.WRAP_REPEAT<br/>
     *     </td></tr>
     *   <tr><td>"v_wrap"</td><td>
     *      render.WRAP_CLAMP_TO_BORDER<br/>
     *      render.WRAP_CLAMP_TO_EDGE<br/>
     *      render.WRAP_MIRRORED_REPEAT<br/>
     *      render.WRAP_REPEAT<br/>
     *     </td></tr>
     * </table>
     * @name render.render_target
     * @param name render target name (string)
     * @param parameters table of all parameters, see the description for available keys and values (table)
     * @return new render target (render_target)
     */
    int RenderScript_RenderTarget(lua_State* L)
    {
        int top = lua_gettop(L);
        (void)top;

        RenderScriptInstance* i = RenderScriptInstance_Check(L);

        const char* name = luaL_checkstring(L, 1);

        uint32_t buffer_type_flags = 0;
        luaL_checktype(L, 2, LUA_TTABLE);
        dmGraphics::TextureCreationParams creation_params[dmGraphics::MAX_BUFFER_TYPE_COUNT];
        dmGraphics::TextureParams params[dmGraphics::MAX_BUFFER_TYPE_COUNT];
        lua_pushnil(L);
        while (lua_next(L, 2))
        {
            uint32_t buffer_type = (uint32_t)luaL_checknumber(L, -2);
            buffer_type_flags |= buffer_type;
            uint32_t index = dmGraphics::GetBufferTypeIndex((dmGraphics::BufferType)buffer_type);
            dmGraphics::TextureParams* p = &params[index];
            dmGraphics::TextureCreationParams* cp = &creation_params[index];
            luaL_checktype(L, -1, LUA_TTABLE);
            lua_pushnil(L);
            while (lua_next(L, -2))
            {
                const char* key = luaL_checkstring(L, -2);
                if (strncmp(key, RENDER_SCRIPT_FORMAT_NAME, strlen(RENDER_SCRIPT_FORMAT_NAME)) == 0)
                {
                    p->m_Format = (dmGraphics::TextureFormat)(int)luaL_checknumber(L, -1);
                    if(buffer_type == dmGraphics::BUFFER_TYPE_DEPTH_BIT)
                    {
                        if(p->m_Format != dmGraphics::TEXTURE_FORMAT_DEPTH)
                        {
                            return luaL_error(L, "The only valid format for depth buffers is FORMAT_DEPTH.");
                        }
                    }
                    if(buffer_type == dmGraphics::BUFFER_TYPE_STENCIL_BIT)
                    {
                        if(p->m_Format != dmGraphics::TEXTURE_FORMAT_STENCIL)
                        {
                            return luaL_error(L, "The only valid format for stencil buffers is FORMAT_STENCIL.");
                        }
                    }
                }
                else if (strncmp(key, RENDER_SCRIPT_WIDTH_NAME, strlen(RENDER_SCRIPT_WIDTH_NAME)) == 0)
                {
                    p->m_Width = luaL_checknumber(L, -1);
                    cp->m_Width = p->m_Width;
                }
                else if (strncmp(key, RENDER_SCRIPT_HEIGHT_NAME, strlen(RENDER_SCRIPT_HEIGHT_NAME)) == 0)
                {
                    p->m_Height = luaL_checknumber(L, -1);
                    cp->m_Height = p->m_Height;
                }
                else if (strncmp(key, RENDER_SCRIPT_MIN_FILTER_NAME, strlen(RENDER_SCRIPT_MIN_FILTER_NAME)) == 0)
                {
                    p->m_MinFilter = (dmGraphics::TextureFilter)(int)luaL_checknumber(L, -1);
                }
                else if (strncmp(key, RENDER_SCRIPT_MAG_FILTER_NAME, strlen(RENDER_SCRIPT_MAG_FILTER_NAME)) == 0)
                {
                    p->m_MagFilter = (dmGraphics::TextureFilter)(int)luaL_checknumber(L, -1);
                }
                else if (strncmp(key, RENDER_SCRIPT_U_WRAP_NAME, strlen(RENDER_SCRIPT_U_WRAP_NAME)) == 0)
                {
                    p->m_UWrap = (dmGraphics::TextureWrap)(int)luaL_checknumber(L, -1);
                }
                else if (strncmp(key, RENDER_SCRIPT_V_WRAP_NAME, strlen(RENDER_SCRIPT_V_WRAP_NAME)) == 0)
                {
                    p->m_VWrap = (dmGraphics::TextureWrap)(int)luaL_checknumber(L, -1);
                }
                else
                {
                    lua_pop(L, 2);
                    assert(top == lua_gettop(L));
                    return luaL_error(L, "Unknown key supplied to %s.rendertarget: %s. Available keys are: %s, %s, %s, %s, %s, %s, %s.",
                        RENDER_SCRIPT_LIB_NAME, key,
                        RENDER_SCRIPT_FORMAT_NAME,
                        RENDER_SCRIPT_WIDTH_NAME,
                        RENDER_SCRIPT_HEIGHT_NAME,
                        RENDER_SCRIPT_MIN_FILTER_NAME,
                        RENDER_SCRIPT_MAG_FILTER_NAME,
                        RENDER_SCRIPT_U_WRAP_NAME,
                        RENDER_SCRIPT_V_WRAP_NAME);
                }
                lua_pop(L, 1);
            }
            lua_pop(L, 1);
        }

        dmGraphics::HRenderTarget render_target = dmGraphics::NewRenderTarget(i->m_RenderContext->m_GraphicsContext, buffer_type_flags, creation_params, params);
        RegisterRenderTarget(i->m_RenderContext, render_target, dmHashString64(name));

        lua_pushlightuserdata(L, (void*)render_target);

        assert(top + 1 == lua_gettop(L));
        return 1;
    }

    /*# deletes a render target
     *
     * @name render.delete_render_target
     * @param render_target render target to delete (render_target)
     */
    int RenderScript_DeleteRenderTarget(lua_State* L)
    {
        RenderScriptInstance* i = RenderScriptInstance_Check(L);
        (void)i;
        dmGraphics::HRenderTarget render_target = 0x0;

        if (lua_islightuserdata(L, 1))
        {
            render_target = (dmGraphics::HRenderTarget)lua_touserdata(L, 1);
        }
        if (render_target == 0x0)
            return luaL_error(L, "Invalid render target (nil) supplied to %s.enable_render_target.", RENDER_SCRIPT_LIB_NAME);

        dmGraphics::DeleteRenderTarget(render_target);
        return 0;
    }

    /*# enables a render target
     *
     * @name render.enable_render_target
     * @param render_target render target to enable (render_target)
     */
    int RenderScript_EnableRenderTarget(lua_State* L)
    {
        RenderScriptInstance* i = RenderScriptInstance_Check(L);
        dmGraphics::HRenderTarget render_target = 0x0;

        if (lua_islightuserdata(L, 1))
        {
            render_target = (dmGraphics::HRenderTarget)lua_touserdata(L, 1);
        }
        if (render_target == 0x0)
            return luaL_error(L, "Invalid render target (nil) supplied to %s.enable_render_target.", RENDER_SCRIPT_LIB_NAME);

        if (InsertCommand(i, Command(COMMAND_TYPE_ENABLE_RENDER_TARGET, (uintptr_t)render_target)))
            return 0;
        else
            return luaL_error(L, "Command buffer is full (%d).", i->m_CommandBuffer.Capacity());
    }

    /*# disables a render target
     *
     * @name render.disable_render_target
     * @param render_target render target to disable (render_target)
     */
    int RenderScript_DisableRenderTarget(lua_State* L)
    {
        RenderScriptInstance* i = RenderScriptInstance_Check(L);
        dmGraphics::HRenderTarget render_target = 0x0;

        if (lua_islightuserdata(L, 1))
        {
            render_target = (dmGraphics::HRenderTarget)lua_touserdata(L, 1);
        }
        if (InsertCommand(i, Command(COMMAND_TYPE_DISABLE_RENDER_TARGET, (uintptr_t)render_target)))
            return 0;
        else
            return luaL_error(L, "Command buffer is full (%d).", i->m_CommandBuffer.Capacity());
    }

    /*# sets the render target size
     *
     * @name render.set_render_target_size
     * @param render_target render target to set size for (render_target)
     * @param width new render target width (number)
     * @param height new render target height (number)
     */
    int RenderScript_SetRenderTargetSize(lua_State* L)
    {
        RenderScriptInstance* i = RenderScriptInstance_Check(L);
        (void)i;
        dmGraphics::HRenderTarget render_target = 0x0;

        if (lua_islightuserdata(L, 1))
        {
            render_target = (dmGraphics::HRenderTarget)lua_touserdata(L, 1);
            uint32_t width = luaL_checknumber(L, 2);
            uint32_t height = luaL_checknumber(L, 3);
            dmGraphics::SetRenderTargetSize(render_target, width, height);
            return 0;
        }
        else
        {
            return luaL_error(L, "Expected render target as the second argument to %s.set_render_target_size.", RENDER_SCRIPT_LIB_NAME);
        }
    }

    /*# enables a texture for a render target
     *
     * @name render.enable_texture
     * @param unit texture unit to enable texture for (number)
     * @param render_target render target for which to enable the specified texture unit (render_target)
     */
    int RenderScript_EnableTexture(lua_State* L)
    {
        RenderScriptInstance* i = RenderScriptInstance_Check(L);
        dmGraphics::HRenderTarget render_target = 0x0;

        uint32_t unit = luaL_checknumber(L, 1);
        if (lua_islightuserdata(L, 2))
        {
            render_target = (dmGraphics::HRenderTarget)lua_touserdata(L, 2);
            dmGraphics::BufferType buffer_type = (dmGraphics::BufferType)(int)luaL_checknumber(L, 3);
            dmGraphics::HTexture texture = dmGraphics::GetRenderTargetTexture(render_target, buffer_type);
<<<<<<< HEAD
            if (InsertCommand(i, Command(COMMAND_TYPE_ENABLE_TEXTURE, unit, (uintptr_t)texture)))
                return 0;
            else
                return luaL_error(L, "Command buffer is full (%d).", i->m_CommandBuffer.Capacity());
=======
            if(texture != 0)
            {
                if (InsertCommand(i, Command(COMMAND_TYPE_ENABLE_TEXTURE, unit, (uint32_t)texture)))
                    return 0;
                else
                    return luaL_error(L, "Command buffer is full (%d).", i->m_CommandBuffer.Capacity());
            }
            return luaL_error(L, "Render target does not have a texture for the specified buffer type.");
>>>>>>> 79823c80
        }
        else
        {
            return luaL_error(L, "%s.enable_texture(unit, render_target) called with illegal parameters.", RENDER_SCRIPT_LIB_NAME);
        }
    }

    /*# disables a texture for a render target
     *
     * @name render.disable_texture
     * @param unit texture unit to enable disable for (number)
     * @param render_target render target for which to disable the specified texture unit (render_target)
     */
    int RenderScript_DisableTexture(lua_State* L)
    {
        RenderScriptInstance* i = RenderScriptInstance_Check(L);
        uint32_t unit = luaL_checknumber(L, 1);
        if (InsertCommand(i, Command(COMMAND_TYPE_DISABLE_TEXTURE, unit)))
            return 0;
        else
            return luaL_error(L, "Command buffer is full (%d).", i->m_CommandBuffer.Capacity());
    }

    /*# retrieve a buffer width from a render target
     *
     * @name render.get_render_target_width
     * @param render_target render target from which to retrieve the buffer width
     * @param buffer_type which type of buffer to retrieve the width from
     */
    int RenderScript_GetRenderTargetWidth(lua_State* L)
    {
        int top = lua_gettop(L);
        (void) top;

        RenderScriptInstance* i = RenderScriptInstance_Check(L);
        (void)i;
        dmGraphics::HRenderTarget render_target = 0x0;

        if (lua_islightuserdata(L, 1))
        {
            render_target = (dmGraphics::HRenderTarget)lua_touserdata(L, 1);
        }
        else
        {
            return luaL_error(L, "Expected render target as the first argument to %s.get_texture_width.", RENDER_SCRIPT_LIB_NAME);
        }
        uint32_t buffer_type = (uint32_t)luaL_checknumber(L, 2);
        if (buffer_type - dmGraphics::BUFFER_TYPE_COLOR_BIT >= dmGraphics::MAX_BUFFER_TYPE_COUNT)
        {
            return luaL_error(L, "Unknown buffer type supplied to %s.get_texture_width.", RENDER_SCRIPT_LIB_NAME);
        }
        dmGraphics::HTexture texture = dmGraphics::GetRenderTargetTexture(render_target, (dmGraphics::BufferType)buffer_type);
        if (texture != 0)
        {
            lua_pushnumber(L, dmGraphics::GetTextureWidth(texture));
            assert(top + 1 == lua_gettop(L));
            return 1;
        }
        else
        {
            return luaL_error(L, "Render target does not have a texture for the specified buffer type.");
        }
    }

    /*# retrieve a buffer height from a render target
     *
     * @name render.get_render_target_height
     * @param render_target render target from which to retrieve the buffer height
     * @param buffer_type which type of buffer to retrieve the height from
     */
    int RenderScript_GetRenderTargetHeight(lua_State* L)
    {
        int top = lua_gettop(L);
        (void) top;

        RenderScriptInstance* i = RenderScriptInstance_Check(L);
        (void)i;
        dmGraphics::HRenderTarget render_target = 0x0;

        if (lua_islightuserdata(L, 1))
        {
            render_target = (dmGraphics::HRenderTarget)lua_touserdata(L, 1);
        }
        else
        {
            return luaL_error(L, "Expected render target as the first argument to %s.get_texture_height.", RENDER_SCRIPT_LIB_NAME);
        }
        uint32_t buffer_type = (uint32_t)luaL_checknumber(L, 2);
        if (buffer_type - dmGraphics::BUFFER_TYPE_COLOR_BIT >= dmGraphics::MAX_BUFFER_TYPE_COUNT)
        {
            return luaL_error(L, "Unknown buffer type supplied to %s.get_texture_height.", RENDER_SCRIPT_LIB_NAME);
        }
        dmGraphics::HTexture texture = dmGraphics::GetRenderTargetTexture(render_target, (dmGraphics::BufferType)buffer_type);
        if (texture != 0)
        {
            lua_pushnumber(L, dmGraphics::GetTextureHeight(texture));
            assert(top + 1 == lua_gettop(L));
            return 1;
        }
        else
        {
            return luaL_error(L, "Render target does not have a texture for the specified buffer type.");
        }
    }

    /*#
     * @name render.BUFFER_COLOR_BIT
     * @variable
     */

    /*#
     * @name render.BUFFER_DEPTH_BIT
     * @variable
     */

    /*#
     * @name render.BUFFER_STENCIL_BIT
     * @variable
     */

    /*# clears the active render target
     *
     * @name render.clear
     * @param buffers Table specifying which buffers to clear. Available keys are: render.BUFFER_COLOR_BIT, render.BUFFER_DEPTH_BIT and render.BUFFER_STENCIL_BIT.
     * @examples
     * <pre>
     * render.clear({[render.BUFFER_COLOR_BIT] = vmath.vector4(0, 0, 0, 0), [render.BUFFER_DEPTH_BIT] = 1})
     * </pre>
     */
    int RenderScript_Clear(lua_State* L)
    {
        RenderScriptInstance* i = RenderScriptInstance_Check(L);
        luaL_checktype(L, 1, LUA_TTABLE);

        int top = lua_gettop(L);
        (void)top;

        uint32_t flags = 0;

        Vectormath::Aos::Vector4 color(0.0f, 0.0f, 0.0f, 0.0f);
        float depth = 0.0f;
        uint32_t stencil = 0;

        lua_pushnil(L);
        while (lua_next(L, 1))
        {
            uint32_t buffer_type = luaL_checknumber(L, -2);
            flags |= buffer_type;
            switch (buffer_type)
            {
                case dmGraphics::BUFFER_TYPE_COLOR_BIT:
                    color = *dmScript::CheckVector4(L, -1);
                    break;
                case dmGraphics::BUFFER_TYPE_DEPTH_BIT:
                    depth = (float)luaL_checknumber(L, -1);
                    break;
                case dmGraphics::BUFFER_TYPE_STENCIL_BIT:
                    stencil = (uint32_t)luaL_checknumber(L, -1);
                    break;
                default:
                    lua_pop(L, 2);
                    assert(top == lua_gettop(L));
                    return luaL_error(L, "Unknown buffer type supplied to %s.clear.", RENDER_SCRIPT_LIB_NAME);
            }
            lua_pop(L, 1);
        }
        assert(top == lua_gettop(L));

        uint32_t clear_color = 0;
        clear_color |= ((uint8_t)(color.getX() * 255.0f)) << 0;
        clear_color |= ((uint8_t)(color.getY() * 255.0f)) << 8;
        clear_color |= ((uint8_t)(color.getZ() * 255.0f)) << 16;
        clear_color |= ((uint8_t)(color.getW() * 255.0f)) << 24;

        union float_to_uint32_t {float f; uint32_t i;};
        float_to_uint32_t ftoi;
        ftoi.f = depth;
        if (InsertCommand(i, Command(COMMAND_TYPE_CLEAR, flags, clear_color, ftoi.i, stencil)))
            return 0;
        else
            return luaL_error(L, "Command buffer is full (%d).", i->m_CommandBuffer.Capacity());
    }

    /*# draws all objects matching a predicate
     *
     * @name render.draw
     * @param predicate predicate to draw for (predicate)
     * @param constants constants to use while rendering (constants buffer)
     */
    int RenderScript_Draw(lua_State* L)
    {
        RenderScriptInstance* i = RenderScriptInstance_Check(L);
        dmRender::Predicate* predicate = 0x0;
        if (lua_islightuserdata(L, 1))
        {
            predicate = (dmRender::Predicate*)lua_touserdata(L, 1);
        }

        HNamedConstantBuffer constant_buffer = 0;
        if (lua_isuserdata(L, 2))
        {
            HNamedConstantBuffer* tmp = RenderScriptConstantBuffer_Check(L, 2);
            constant_buffer = *tmp;
        }

        if (InsertCommand(i, Command(COMMAND_TYPE_DRAW, (uintptr_t)predicate, (uintptr_t) constant_buffer)))
            return 0;
        else
            return luaL_error(L, "Command buffer is full (%d).", i->m_CommandBuffer.Capacity());
    }

    /*# draws all 3d debug graphics
     *
     * @name render.draw_debug3d
     */
    int RenderScript_DrawDebug3d(lua_State* L)
    {
        RenderScriptInstance* i = RenderScriptInstance_Check(L);
        if (InsertCommand(i, Command(COMMAND_TYPE_DRAW_DEBUG3D)))
            return 0;
        else
            return luaL_error(L, "Command buffer is full (%d).", i->m_CommandBuffer.Capacity());
    }

    /*# draws all 2d debug graphics (Deprecated)
     *
     * @name render.draw_debug2d
     */
    int RenderScript_DrawDebug2d(lua_State* L)
    {
        RenderScriptInstance* i = RenderScriptInstance_Check(L);
        if (InsertCommand(i, Command(COMMAND_TYPE_DRAW_DEBUG2D)))
            return 0;
        else
            return luaL_error(L, "Command buffer is full (%d).", i->m_CommandBuffer.Capacity());
    }

    /*# sets the view matrix
     *
     * @name render.set_view
     * @param matrix view matrix to set (matrix4)
     */
    int RenderScript_SetView(lua_State* L)
    {
        RenderScriptInstance* i = RenderScriptInstance_Check(L);
        Vectormath::Aos::Matrix4 view = *dmScript::CheckMatrix4(L, 1);

        Vectormath::Aos::Matrix4* matrix = new Vectormath::Aos::Matrix4;
        *matrix = view;
        if (InsertCommand(i, Command(COMMAND_TYPE_SET_VIEW, (uintptr_t)matrix)))
            return 0;
        else
            return luaL_error(L, "Command buffer is full (%d).", i->m_CommandBuffer.Capacity());
    }

    /*# sets the projection matrix
     *
     * @name render.set_projection
     * @param matrix projection matrix (matrix4)
     */
    int RenderScript_SetProjection(lua_State* L)
    {
        RenderScriptInstance* i = RenderScriptInstance_Check(L);
        Vectormath::Aos::Matrix4 projection = *dmScript::CheckMatrix4(L, 1);
        Vectormath::Aos::Matrix4* matrix = new Vectormath::Aos::Matrix4;
        *matrix = projection;
        if (InsertCommand(i, Command(COMMAND_TYPE_SET_PROJECTION, (uintptr_t)matrix)))
            return 0;
        else
            return luaL_error(L, "Command buffer is full (%d).", i->m_CommandBuffer.Capacity());
    }

    /*#
     * @name render.BLEND_ZERO
     * @variable
     */

    /*#
     * @name render.BLEND_ONE
     * @variable
     */

    /*#
     * @name render.BLEND_SRC_COLOR
     * @variable
     */

    /*#
     * @name render.BLEND_ONE_MINUS_SRC_COLOR
     * @variable
     */

    /*#
     * @name render.BLEND_DST_COLOR
     * @variable
     */

    /*#
     * @name render.BLEND_ONE_MINUS_DST_COLOR
     * @variable
     */

    /*#
     * @name render.BLEND_SRC_ALPHA
     * @variable
     */

    /*#
     * @name render.BLEND_ONE_MINUS_SRC_ALPHA
     * @variable
     */

    /*#
     * @name render.BLEND_DST_ALPHA
     * @variable
     */

    /*#
     * @name render.BLEND_ONE_MINUS_DST_ALPHA
     * @variable
     */

    /*#
     * @name render.BLEND_SRC_ALPHA_SATURATE
     * @variable
     */

    /*#
     * @name render.BLEND_CONSTANT_COLOR
     * @variable
     */

    /*#
     * @name render.BLEND_ONE_MINUS_CONSTANT_COLOR
     * @variable
     */

     /*#
      * @name render.BLEND_CONSTANT_ALPHA
      * @variable
      */

     /*#
      * @name render.BLEND_ONE_MINUS_CONSTANT_ALPHA
      * @variable
      */

     /*# sets the blending function
     *
     * Available factors:
     * <ul>
     *   <li><code>render.BLEND_ZERO</code></li>
     *   <li><code>render.BLEND_ONE</code></li>
     *   <li><code>render.BLEND_SRC_COLOR</code></li>
     *   <li><code>render.BLEND_ONE_MINUS_SRC_COLOR</code></li>
     *   <li><code>render.BLEND_DST_COLOR</code></li>
     *   <li><code>render.BLEND_ONE_MINUS_DST_COLOR</code></li>
     *   <li><code>render.BLEND_SRC_ALPHA</code></li>
     *   <li><code>render.BLEND_ONE_MINUS_SRC_ALPHA</code></li>
     *   <li><code>render.BLEND_DST_ALPHA</code></li>
     *   <li><code>render.BLEND_ONE_MINUS_DST_ALPHA</code></li>
     *   <li><code>render.BLEND_SRC_ALPHA_SATURATE</code></li>
     *   <li><code>render.BLEND_CONSTANT_COLOR</code></li>
     *   <li><code>render.BLEND_ONE_MINUS_CONSTANT_COLOR</code></li>
     *   <li><code>render.BLEND_CONSTANT_ALPHA</code></li>
     *   <li><code>render.BLEND_ONE_MINUS_CONSTANT_ALPHA</code></li>
     * </ul>
     *
     * @name render.set_blend_func
     * @param source_factor source factor
     * @param destination_factor destination factor
     */
    int RenderScript_SetBlendFunc(lua_State* L)
    {
        RenderScriptInstance* i = RenderScriptInstance_Check(L);
        uint32_t factors[2];
        for (uint32_t i = 0; i < 2; ++i)
        {
            factors[i] = luaL_checknumber(L, 1+i);
        }
        for (uint32_t i = 0; i < 2; ++i)
        {
            switch (factors[i])
            {
                case dmGraphics::BLEND_FACTOR_ZERO:
                case dmGraphics::BLEND_FACTOR_ONE:
                case dmGraphics::BLEND_FACTOR_SRC_COLOR:
                case dmGraphics::BLEND_FACTOR_ONE_MINUS_SRC_COLOR:
                case dmGraphics::BLEND_FACTOR_DST_COLOR:
                case dmGraphics::BLEND_FACTOR_ONE_MINUS_DST_COLOR:
                case dmGraphics::BLEND_FACTOR_SRC_ALPHA:
                case dmGraphics::BLEND_FACTOR_ONE_MINUS_SRC_ALPHA:
                case dmGraphics::BLEND_FACTOR_DST_ALPHA:
                case dmGraphics::BLEND_FACTOR_ONE_MINUS_DST_ALPHA:
                case dmGraphics::BLEND_FACTOR_SRC_ALPHA_SATURATE:
                case dmGraphics::BLEND_FACTOR_CONSTANT_COLOR:
                case dmGraphics::BLEND_FACTOR_ONE_MINUS_CONSTANT_COLOR:
                case dmGraphics::BLEND_FACTOR_CONSTANT_ALPHA:
                case dmGraphics::BLEND_FACTOR_ONE_MINUS_CONSTANT_ALPHA:
                    break;
                default:
                    return luaL_error(L, "Invalid blend types: %s.set_blend_func(self, %d, %d)", RENDER_SCRIPT_LIB_NAME, factors[0], factors[1]);
            }
        }
        if (InsertCommand(i, Command(COMMAND_TYPE_SET_BLEND_FUNC, factors[0], factors[1])))
            return 0;
        else
            return luaL_error(L, "Command buffer is full (%d).", i->m_CommandBuffer.Capacity());
    }

    /*# sets the color mask
     *
     * @name render.set_color_mask
     * @param red red mask (boolean)
     * @param green green mask (boolean)
     * @param blue blue mask (boolean)
     * @param alpha alpha mask (boolean)
     */
    int RenderScript_SetColorMask(lua_State* L)
    {
        RenderScriptInstance* i = RenderScriptInstance_Check(L);

        if (lua_isboolean(L, 1) && lua_isboolean(L, 2) && lua_isboolean(L, 3) && lua_isboolean(L, 4))
        {
            bool red = lua_toboolean(L, 1) != 0;
            bool green = lua_toboolean(L, 2) != 0;
            bool blue = lua_toboolean(L, 3) != 0;
            bool alpha = lua_toboolean(L, 4) != 0;
            if (!InsertCommand(i, Command(COMMAND_TYPE_SET_COLOR_MASK, (uintptr_t)red, (uintptr_t)green, (uintptr_t)blue, (uintptr_t)alpha)))
                return luaL_error(L, "Command buffer is full (%d).", i->m_CommandBuffer.Capacity());
        }
        else
        {
            return luaL_error(L, "Expected booleans but got %s, %s, %s, %s.", lua_typename(L, lua_type(L, 2)), lua_typename(L, lua_type(L, 3)), lua_typename(L, lua_type(L, 4)), lua_typename(L, lua_type(L, 5)));
        }
        return 0;
    }

    /*# sets the depth mask
     *
     * @name render.set_depth_mask
     * @param depth depth mask (boolean)
     */
    int RenderScript_SetDepthMask(lua_State* L)
    {
        RenderScriptInstance* i = RenderScriptInstance_Check(L);

        if (lua_isboolean(L, 1))
        {
            bool mask = lua_toboolean(L, 1) != 0;
            if (!InsertCommand(i, Command(COMMAND_TYPE_SET_DEPTH_MASK, (uintptr_t)mask)))
                return luaL_error(L, "Command buffer is full (%d).", i->m_CommandBuffer.Capacity());
        }
        else
        {
            return luaL_error(L, "Expected boolean but got %s.", lua_typename(L, lua_type(L, 2)));
        }
        return 0;
    }

    /*# sets the stencil mask
     *
     * @name render.set_stencil_mask
     * @param mask stencil mask (number)
     */
    int RenderScript_SetStencilMask(lua_State* L)
    {
        RenderScriptInstance* i = RenderScriptInstance_Check(L);

        uint32_t mask = (uint32_t)luaL_checknumber(L, 1);
        if (InsertCommand(i, Command(COMMAND_TYPE_SET_STENCIL_MASK, mask)))
            return 0;
        else
            return luaL_error(L, "Command buffer is full (%d).", i->m_CommandBuffer.Capacity());
    }

    /*#
     * @name render.COMPARE_FUNC_NEVER
     * @variable
     */

    /*#
     * @name render.COMPARE_FUNC_LESS
     * @variable
     */

    /*#
     * @name render.COMPARE_FUNC_LEQUAL
     * @variable
     */

    /*#
     * @name render.COMPARE_FUNC_GREATER
     * @variable
     */

    /*#
     * @name render.COMPARE_FUNC_GEQUAL
     * @variable
     */

    /*#
     * @name render.COMPARE_FUNC_EQUAL
     * @variable
     */

    /*#
     * @name render.COMPARE_FUNC_NOTEQUAL
     * @variable
     */

    /*#
     * @name render.COMPARE_FUNC_ALWAYS
     * @variable
     */

    /*# sets the stencil test function
    *
    * @name render.set_stencil_func
    * @param func stencil test function (constant)
    * <ul>
    *   <li><code>render.COMPARE_FUNC_NEVER</code></li>
    *   <li><code>render.COMPARE_FUNC_LESS</code></li>
    *   <li><code>render.COMPARE_FUNC_LEQUAL</code></li>
    *   <li><code>render.COMPARE_FUNC_GREATER</code></li>
    *   <li><code>render.COMPARE_FUNC_GEQUAL</code></li>
    *   <li><code>render.COMPARE_FUNC_EQUAL</code></li>
    *   <li><code>render.COMPARE_FUNC_NOTEQUAL</code></li>
    *   <li><code>render.COMPARE_FUNC_ALWAYS</code></li>
    * </ul>
    * @param ref reference value for the stencil test (number)
    * @param mask mask that is ANDed with both the reference value and the stored stencil value when the test is done (number)
    */
    int RenderScript_SetStencilFunc(lua_State* L)
    {
        RenderScriptInstance* i = RenderScriptInstance_Check(L);
        uint32_t func = luaL_checknumber(L, 1);
        switch (func)
        {
            case dmGraphics::COMPARE_FUNC_NEVER:
            case dmGraphics::COMPARE_FUNC_LESS:
            case dmGraphics::COMPARE_FUNC_LEQUAL:
            case dmGraphics::COMPARE_FUNC_GREATER:
            case dmGraphics::COMPARE_FUNC_GEQUAL:
            case dmGraphics::COMPARE_FUNC_EQUAL:
            case dmGraphics::COMPARE_FUNC_NOTEQUAL:
            case dmGraphics::COMPARE_FUNC_ALWAYS:
                break;
            default:
                return luaL_error(L, "Invalid stencil func: %s.set_stencil_func(self, %d)", RENDER_SCRIPT_LIB_NAME, func);
        }
        uint32_t ref = luaL_checknumber(L, 2);
        uint32_t mask = luaL_checknumber(L, 3);

        if (InsertCommand(i, Command(COMMAND_TYPE_SET_STENCIL_FUNC, func, ref, mask)))
            return 0;
        else
            return luaL_error(L, "Command buffer is full (%d).", i->m_CommandBuffer.Capacity());
    }

    /*#
     * @name render.STENCIL_OP_KEEP
     * @variable
     */

    /*#
     * @name render.STENCIL_OP_ZERO
     * @variable
     */

    /*#
     * @name render.STENCIL_OP_REPLACE
     * @variable
     */

    /*#
     * @name render.STENCIL_OP_INCR
     * @variable
     */

    /*#
     * @name render.STENCIL_OP_INCR_WRAP
     * @variable
     */

    /*#
     * @name render.STENCIL_OP_DECR
     * @variable
     */

    /*#
     * @name render.STENCIL_OP_DECR_WRAP
     * @variable
     */

    /*#
     * @name render.STENCIL_OP_INVERT
     * @variable
     */

    /*# sets the stencil operator
    *
    * Available operators:
    * <ul>
    *   <li><code>render.STENCIL_OP_KEEP</code></li>
    *   <li><code>render.STENCIL_OP_ZERO</code></li>
    *   <li><code>render.STENCIL_OP_REPLACE</code></li>
    *   <li><code>render.STENCIL_OP_INCR</code></li>
    *   <li><code>render.STENCIL_OP_INCR_WRAP</code></li>
    *   <li><code>render.STENCIL_OP_DECR</code></li>
    *   <li><code>render.STENCIL_OP_DECR_WRAP</code></li>
    *   <li><code>render.STENCIL_OP_INVERT</code></li>
    * </ul>
    *
    * @name render.set_stencil_op
    * @param sfail action to take when the stencil test fails (constant)
    * @param dpfail the stencil action when the stencil test passes (constant)
    * @param dppass the stencil action when both the stencil test and the depth test pass, or when the stencil test passes and either there is no depth buffer or depth testing is not enabled (constant)
    */
    int RenderScript_SetStencilOp(lua_State* L)
    {
        RenderScriptInstance* i = RenderScriptInstance_Check(L);
        uint32_t ops[3];
        for (uint32_t i = 0; i < 3; ++i)
        {
            ops[i] = luaL_checknumber(L, 1+i);
        }
        for (uint32_t i = 0; i < 3; ++i)
        {
            switch (ops[i])
            {
                case dmGraphics::STENCIL_OP_KEEP:
                case dmGraphics::STENCIL_OP_ZERO:
                case dmGraphics::STENCIL_OP_REPLACE:
                case dmGraphics::STENCIL_OP_INCR:
                case dmGraphics::STENCIL_OP_INCR_WRAP:
                case dmGraphics::STENCIL_OP_DECR:
                case dmGraphics::STENCIL_OP_DECR_WRAP:
                case dmGraphics::STENCIL_OP_INVERT:
                    break;
                default:
                    return luaL_error(L, "Invalid stencil ops: %s.set_stencil_op(self, %d, %d, %d)", RENDER_SCRIPT_LIB_NAME, ops[0], ops[1], ops[2]);
            }
        }


        if (InsertCommand(i, Command(COMMAND_TYPE_SET_STENCIL_OP, ops[0], ops[1], ops[2])))
            return 0;
        else
            return luaL_error(L, "Command buffer is full (%d).", i->m_CommandBuffer.Capacity());
    }

    /*#
     * @name render.FACE_FRONT
     * @variable
     */

    /*#
     * @name render.FACE_BACK
     * @variable
     */

    /*#
     * @name render.FACE_FRONT_AND_BACK
     * @variable
     */

    /*# sets the cull face
     *
     * @name render.set_cull_face
     * @param face_type face type (constant)
     * <ul>
     *   <li><code>render.FACE_FRONT</code></li>
     *   <li><code>render.FACE_BACK</code></li>
     *   <li><code>render.FACE_FRONT_AND_BACK</code></li>
     * </ul>
     */
    int RenderScript_SetCullFace(lua_State* L)
    {
        RenderScriptInstance* i = RenderScriptInstance_Check(L);
        uint32_t face_type = luaL_checknumber(L, 1);
        switch (face_type)
        {
            case dmGraphics::FACE_TYPE_FRONT:
            case dmGraphics::FACE_TYPE_BACK:
            case dmGraphics::FACE_TYPE_FRONT_AND_BACK:
                break;
            default:
                return luaL_error(L, "Invalid face types: %s.set_cull_face(self, %d)", RENDER_SCRIPT_LIB_NAME, face_type);
        }
        if (InsertCommand(i, Command(COMMAND_TYPE_SET_CULL_FACE, (uintptr_t)face_type)))
            return 0;
        else
            return luaL_error(L, "Command buffer is full (%d).", i->m_CommandBuffer.Capacity());
    }

    /*# sets the polygon offset
     *
     * @name render.set_polygon_offset
     * @param factor polygon offset factor (number)
     * @param units polygon offset units (number)
     */
    int RenderScript_SetPolygonOffset(lua_State* L)
    {
        RenderScriptInstance* i = RenderScriptInstance_Check(L);
        float factor = luaL_checknumber(L, 1);
        float units = luaL_checknumber(L, 2);
        if (InsertCommand(i, Command(COMMAND_TYPE_SET_POLYGON_OFFSET, (uintptr_t)factor, (uintptr_t)units)))
            return 0;
        else
            return luaL_error(L, "Command buffer is full (%d).", i->m_CommandBuffer.Capacity());
    }

    /*# gets the window width, as specified for the project
     *
     * @name render.get_width
     * @return specified window width (number)
     */
    int RenderScript_GetWidth(lua_State* L)
    {
        RenderScriptInstance* i = RenderScriptInstance_Check(L);
        (void)i;
        lua_pushnumber(L, dmGraphics::GetWidth(i->m_RenderContext->m_GraphicsContext));
        return 1;
    }

    /*# gets the window height, as specified for the project
     *
     * @name render.get_height
     * @return specified window height (number)
     */
    int RenderScript_GetHeight(lua_State* L)
    {
        RenderScriptInstance* i = RenderScriptInstance_Check(L);
        (void)i;
        lua_pushnumber(L, dmGraphics::GetHeight(i->m_RenderContext->m_GraphicsContext));
        return 1;
    }

    /*# gets the actual window width
     *
     * @name render.get_window_width
     * @return actual window width (number)
     */
    int RenderScript_GetWindowWidth(lua_State* L)
    {
        RenderScriptInstance* i = RenderScriptInstance_Check(L);
        (void)i;
        lua_pushnumber(L, dmGraphics::GetWindowWidth(i->m_RenderContext->m_GraphicsContext));
        return 1;
    }

    /*# gets the window height
     *
     * @name render.get_window_height
     * @return actual window height (number)
     */
    int RenderScript_GetWindowHeight(lua_State* L)
    {
        RenderScriptInstance* i = RenderScriptInstance_Check(L);
        (void)i;
        lua_pushnumber(L, dmGraphics::GetWindowHeight(i->m_RenderContext->m_GraphicsContext));
        return 1;
    }

    /*# creates a new render predicate
     *
     * @name render.predicate
     * @param predicates table of tags that the predicate should match (table)
     * @return new predicate (predicate)
     * @examples
     * <pre>
     * local p = render.predicate({"opaque", "smoke"})
     * </pre>
     */
    int RenderScript_Predicate(lua_State* L)
    {
        int top = lua_gettop(L);
        (void) top;

        RenderScriptInstance* i = RenderScriptInstance_Check(L);
        luaL_checktype(L, 1, LUA_TTABLE);
        if (i->m_PredicateCount < MAX_PREDICATE_COUNT)
        {
            dmRender::Predicate* predicate = new dmRender::Predicate();
            i->m_Predicates[i->m_PredicateCount++] = predicate;
            lua_pushnil(L);  /* first key */
            while (lua_next(L, 1) != 0)
            {
                const char* tag = luaL_checkstring(L, -1);
                predicate->m_Tags[predicate->m_TagCount++] = dmHashString32(tag);
                lua_pop(L, 1);
                if (predicate->m_TagCount == dmRender::Predicate::MAX_TAG_COUNT)
                    break;
            }
            lua_pushlightuserdata(L, (void*)predicate);
            assert(top + 1 == lua_gettop(L));
            return 1;
        }
        else
        {
            return luaL_error(L, "Could not create more predicates since the buffer is full (%d).", MAX_PREDICATE_COUNT);
        }
    }

    /*# enables a material
     * If another material was already enabled, it will be automatically disabled.
     *
     * @name render.enable_material
     * @param material_id material id to enable (string)
     */
    int RenderScript_EnableMaterial(lua_State* L)
    {
        int top = lua_gettop(L);
        (void)top;

        RenderScriptInstance* i = RenderScriptInstance_Check(L);
        if (!lua_isnil(L, 1))
        {
            const char* material_id = luaL_checkstring(L, 1);
            dmRender::HMaterial* mat = i->m_Materials.Get(dmHashString64(material_id));
            if (mat == 0x0)
            {
                assert(top == lua_gettop(L));
                return luaL_error(L, "Could not find material '%s'.", material_id);
            }
            else
            {
                HMaterial material = *mat;
                if (InsertCommand(i, Command(COMMAND_TYPE_ENABLE_MATERIAL, (uintptr_t)material)))
                {
                    assert(top == lua_gettop(L));
                    return 0;
                }
                else
                {
                    assert(top == lua_gettop(L));
                    return luaL_error(L, "Command buffer is full (%d).", i->m_CommandBuffer.Capacity());
                }
            }
        }
        else
        {
            assert(top == lua_gettop(L));
            return luaL_error(L, "%s.enable_material was supplied nil as material.", RENDER_SCRIPT_LIB_NAME);
        }
    }

    /*# disables the currently enabled material
     *
     * @name render.disable_material
     */
    int RenderScript_DisableMaterial(lua_State* L)
    {
        RenderScriptInstance* i = RenderScriptInstance_Check(L);
        if (InsertCommand(i, Command(COMMAND_TYPE_DISABLE_MATERIAL)))
            return 0;
        else
            return luaL_error(L, "Command buffer is full (%d).", i->m_CommandBuffer.Capacity());
    }

    static const luaL_reg Render_methods[] =
    {
        {"enable_state",                    RenderScript_EnableState},
        {"disable_state",                   RenderScript_DisableState},
        {"render_target",                   RenderScript_RenderTarget},
        {"delete_render_target",            RenderScript_DeleteRenderTarget},
        {"enable_render_target",            RenderScript_EnableRenderTarget},
        {"disable_render_target",           RenderScript_DisableRenderTarget},
        {"set_render_target_size",          RenderScript_SetRenderTargetSize},
        {"enable_texture",                  RenderScript_EnableTexture},
        {"disable_texture",                 RenderScript_DisableTexture},
        {"get_render_target_width",         RenderScript_GetRenderTargetWidth},
        {"get_render_target_height",        RenderScript_GetRenderTargetHeight},
        {"clear",                           RenderScript_Clear},
        {"set_viewport",                    RenderScript_SetViewport},
        {"set_view",                        RenderScript_SetView},
        {"set_projection",                  RenderScript_SetProjection},
        {"set_blend_func",                  RenderScript_SetBlendFunc},
        {"set_color_mask",                  RenderScript_SetColorMask},
        {"set_depth_mask",                  RenderScript_SetDepthMask},
        {"set_stencil_mask",                RenderScript_SetStencilMask},
        {"set_stencil_func",                RenderScript_SetStencilFunc},
        {"set_stencil_op",                  RenderScript_SetStencilOp},
        {"set_cull_face",                   RenderScript_SetCullFace},
        {"set_polygon_offset",              RenderScript_SetPolygonOffset},
        {"draw",                            RenderScript_Draw},
        {"draw_debug3d",                    RenderScript_DrawDebug3d},
        {"draw_debug2d",                    RenderScript_DrawDebug2d},
        {"get_width",                       RenderScript_GetWidth},
        {"get_height",                      RenderScript_GetHeight},
        {"get_window_width",                RenderScript_GetWindowWidth},
        {"get_window_height",               RenderScript_GetWindowHeight},
        {"predicate",                       RenderScript_Predicate},
        {"constant_buffer",                 RenderScript_ConstantBuffer},
        {"enable_material",                 RenderScript_EnableMaterial},
        {"disable_material",                RenderScript_DisableMaterial},
        {0, 0}
    };

    void InitializeRenderScriptContext(RenderScriptContext& context, dmScript::HContext script_context, uint32_t command_buffer_size)
    {
        context.m_CommandBufferSize = command_buffer_size;

        lua_State *L = dmScript::GetLuaState(script_context);
        context.m_LuaState = L;

        int top = lua_gettop(L);
        (void)top;

        dmScript::RegisterUserType(L, RENDER_SCRIPT, RenderScript_methods, RenderScript_meta);

        dmScript::RegisterUserType(L, RENDER_SCRIPT_INSTANCE, RenderScriptInstance_methods, RenderScriptInstance_meta);

        dmScript::RegisterUserType(L, RENDER_SCRIPT_CONSTANTBUFFER, RenderScriptConstantBuffer_methods, RenderScriptConstantBuffer_meta);

        luaL_register(L, RENDER_SCRIPT_LIB_NAME, Render_methods);

#define REGISTER_STATE_CONSTANT(name)\
        lua_pushnumber(L, (lua_Number) dmGraphics::name); \
        lua_setfield(L, -2, #name);

        REGISTER_STATE_CONSTANT(STATE_DEPTH_TEST);
        REGISTER_STATE_CONSTANT(STATE_STENCIL_TEST);
#ifndef GL_ES_VERSION_2_0
        REGISTER_STATE_CONSTANT(STATE_ALPHA_TEST);
#endif
        REGISTER_STATE_CONSTANT(STATE_BLEND);
        REGISTER_STATE_CONSTANT(STATE_CULL_FACE);
        REGISTER_STATE_CONSTANT(STATE_POLYGON_OFFSET_FILL);

#undef REGISTER_STATE_CONSTANT

#define REGISTER_FORMAT_CONSTANT(name)\
        lua_pushnumber(L, (lua_Number) dmGraphics::TEXTURE_FORMAT_##name); \
        lua_setfield(L, -2, "FORMAT_"#name);

        REGISTER_FORMAT_CONSTANT(LUMINANCE);
        REGISTER_FORMAT_CONSTANT(RGB);
        REGISTER_FORMAT_CONSTANT(RGBA);
        REGISTER_FORMAT_CONSTANT(RGB_DXT1);
        REGISTER_FORMAT_CONSTANT(RGBA_DXT1);
        REGISTER_FORMAT_CONSTANT(RGBA_DXT3);
        REGISTER_FORMAT_CONSTANT(RGBA_DXT5);
        REGISTER_FORMAT_CONSTANT(DEPTH);
        REGISTER_FORMAT_CONSTANT(STENCIL);

#undef REGISTER_FORMAT_CONSTANT

#define REGISTER_FILTER_CONSTANT(name)\
        lua_pushnumber(L, (lua_Number) dmGraphics::TEXTURE_FILTER_##name); \
        lua_setfield(L, -2, "FILTER_"#name);

        REGISTER_FILTER_CONSTANT(LINEAR);
        REGISTER_FILTER_CONSTANT(NEAREST);

#undef REGISTER_FILTER_CONSTANT

#define REGISTER_WRAP_CONSTANT(name)\
        lua_pushnumber(L, (lua_Number) dmGraphics::TEXTURE_WRAP_##name); \
        lua_setfield(L, -2, "WRAP_"#name);

        REGISTER_WRAP_CONSTANT(CLAMP_TO_BORDER);
        REGISTER_WRAP_CONSTANT(CLAMP_TO_EDGE);
        REGISTER_WRAP_CONSTANT(MIRRORED_REPEAT);
        REGISTER_WRAP_CONSTANT(REPEAT);

#undef REGISTER_WRAP_CONSTANT

#define REGISTER_BLEND_CONSTANT(name)\
        lua_pushnumber(L, (lua_Number) dmGraphics::BLEND_FACTOR_##name); \
        lua_setfield(L, -2, "BLEND_"#name);

        REGISTER_BLEND_CONSTANT(ZERO);
        REGISTER_BLEND_CONSTANT(ONE);
        REGISTER_BLEND_CONSTANT(SRC_COLOR);
        REGISTER_BLEND_CONSTANT(ONE_MINUS_SRC_COLOR);
        REGISTER_BLEND_CONSTANT(DST_COLOR);
        REGISTER_BLEND_CONSTANT(ONE_MINUS_DST_COLOR);
        REGISTER_BLEND_CONSTANT(SRC_ALPHA);
        REGISTER_BLEND_CONSTANT(ONE_MINUS_SRC_ALPHA);
        REGISTER_BLEND_CONSTANT(DST_ALPHA);
        REGISTER_BLEND_CONSTANT(ONE_MINUS_DST_ALPHA);
        REGISTER_BLEND_CONSTANT(SRC_ALPHA_SATURATE);
        REGISTER_BLEND_CONSTANT(CONSTANT_COLOR);
        REGISTER_BLEND_CONSTANT(ONE_MINUS_CONSTANT_COLOR);
        REGISTER_BLEND_CONSTANT(CONSTANT_ALPHA);
        REGISTER_BLEND_CONSTANT(ONE_MINUS_CONSTANT_ALPHA);

#undef REGISTER_BLEND_CONSTANT

#define REGISTER_COMPARE_FUNC_CONSTANT(name)\
        lua_pushnumber(L, (lua_Number) dmGraphics::COMPARE_FUNC_##name); \
        lua_setfield(L, -2, "COMPARE_FUNC_"#name);

        REGISTER_COMPARE_FUNC_CONSTANT(NEVER);
        REGISTER_COMPARE_FUNC_CONSTANT(LESS);
        REGISTER_COMPARE_FUNC_CONSTANT(LEQUAL);
        REGISTER_COMPARE_FUNC_CONSTANT(GREATER);
        REGISTER_COMPARE_FUNC_CONSTANT(GEQUAL);
        REGISTER_COMPARE_FUNC_CONSTANT(EQUAL);
        REGISTER_COMPARE_FUNC_CONSTANT(NOTEQUAL);
        REGISTER_COMPARE_FUNC_CONSTANT(ALWAYS);

#undef REGISTER_COMPARE_FUNC_CONSTANT

#define REGISTER_STENCIL_OP_CONSTANT(name)\
        lua_pushnumber(L, (lua_Number) dmGraphics::STENCIL_OP_##name); \
        lua_setfield(L, -2, "STENCIL_OP_"#name);

        REGISTER_STENCIL_OP_CONSTANT(KEEP);
        REGISTER_STENCIL_OP_CONSTANT(ZERO);
        REGISTER_STENCIL_OP_CONSTANT(REPLACE);
        REGISTER_STENCIL_OP_CONSTANT(INCR);
        REGISTER_STENCIL_OP_CONSTANT(INCR_WRAP);
        REGISTER_STENCIL_OP_CONSTANT(DECR);
        REGISTER_STENCIL_OP_CONSTANT(DECR_WRAP);
        REGISTER_STENCIL_OP_CONSTANT(INVERT);

#undef REGISTER_STENCIL_OP_CONSTANT

#define REGISTER_FACE_CONSTANT(name)\
        lua_pushnumber(L, (lua_Number) dmGraphics::FACE_TYPE_##name); \
        lua_setfield(L, -2, "FACE_"#name);

        REGISTER_FACE_CONSTANT(FRONT);
        REGISTER_FACE_CONSTANT(BACK);
        REGISTER_FACE_CONSTANT(FRONT_AND_BACK);

#undef REGISTER_FACE_CONSTANT

#define REGISTER_BUFFER_CONSTANT(name)\
        lua_pushnumber(L, (lua_Number) dmGraphics::BUFFER_TYPE_##name); \
        lua_setfield(L, -2, "BUFFER_"#name);

        REGISTER_BUFFER_CONSTANT(COLOR_BIT);
        REGISTER_BUFFER_CONSTANT(DEPTH_BIT);
        REGISTER_BUFFER_CONSTANT(STENCIL_BIT);

#undef REGISTER_BUFFER_CONSTANT

        lua_pop(L, 1);

        assert(top == lua_gettop(L));
    }

    void FinalizeRenderScriptContext(RenderScriptContext& context, dmScript::HContext script_context)
    {
        context.m_LuaState = 0;
    }

    static bool LoadRenderScript(lua_State* L, dmLuaDDF::LuaSource *source, RenderScript* script)
    {
        for (uint32_t i = 0; i < MAX_RENDER_SCRIPT_FUNCTION_COUNT; ++i)
            script->m_FunctionReferences[i] = LUA_NOREF;

        bool result = false;
        int top = lua_gettop(L);
        (void) top;

        int ret = dmScript::LuaLoad(L, source);
        if (ret == 0)
        {
            lua_rawgeti(L, LUA_REGISTRYINDEX, script->m_InstanceReference);
            dmScript::SetInstance(L);

            ret = dmScript::PCall(L, 0, LUA_MULTRET);
            if (ret == 0)
            {
                for (uint32_t i = 0; i < MAX_RENDER_SCRIPT_FUNCTION_COUNT; ++i)
                {
                    lua_getglobal(L, RENDER_SCRIPT_FUNCTION_NAMES[i]);
                    if (lua_isnil(L, -1) == 0)
                    {
                        if (lua_type(L, -1) == LUA_TFUNCTION)
                        {
                            script->m_FunctionReferences[i] = luaL_ref(L, LUA_REGISTRYINDEX);
                        }
                        else
                        {
                            dmLogError("The global name '%s' in '%s' must be a function.", RENDER_SCRIPT_FUNCTION_NAMES[i], source->m_Filename);
                            lua_pop(L, 1);
                            goto bail;
                        }
                    }
                    else
                    {
                        script->m_FunctionReferences[i] = LUA_NOREF;
                        lua_pop(L, 1);
                    }
                }
                result = true;
            }
            lua_pushnil(L);
            dmScript::SetInstance(L);
        }
        else
        {
            dmLogError("Error running script: %s", lua_tostring(L,-1));
            lua_pop(L, 1);
        }
bail:
        for (uint32_t i = 0; i < MAX_RENDER_SCRIPT_FUNCTION_COUNT; ++i)
        {
            lua_pushnil(L);
            lua_setglobal(L, RENDER_SCRIPT_FUNCTION_NAMES[i]);
        }
        assert(top == lua_gettop(L));
        return result;
    }

    static void ResetRenderScript(HRenderScript render_script) {
        memset(render_script, 0, sizeof(RenderScript));
        render_script->m_InstanceReference = LUA_NOREF;
        for (uint32_t i = 0; i < MAX_RENDER_SCRIPT_FUNCTION_COUNT; ++i) {
            render_script->m_FunctionReferences[i] = LUA_NOREF;
        }
    }

    HRenderScript NewRenderScript(HRenderContext render_context, dmLuaDDF::LuaSource *source)
    {
        lua_State* L = render_context->m_RenderScriptContext.m_LuaState;
        int top = lua_gettop(L);
        (void)top;

        HRenderScript render_script = (HRenderScript)lua_newuserdata(L, sizeof(RenderScript));
        ResetRenderScript(render_script);

        render_script->m_RenderContext = render_context;
        luaL_getmetatable(L, RENDER_SCRIPT);
        lua_setmetatable(L, -2);
        render_script->m_InstanceReference = luaL_ref(L, LUA_REGISTRYINDEX);
        if (LoadRenderScript(L, source, render_script))
        {
            assert(top == lua_gettop(L));
            return render_script;
        }
        else
        {
            DeleteRenderScript(render_context, render_script);
            assert(top == lua_gettop(L));
            return 0;
        }
    }

    bool ReloadRenderScript(HRenderContext render_context, HRenderScript render_script, dmLuaDDF::LuaSource *source)
    {
        return LoadRenderScript(render_context->m_RenderScriptContext.m_LuaState, source, render_script);
    }

    void DeleteRenderScript(HRenderContext render_context, HRenderScript render_script)
    {
        lua_State* L = render_script->m_RenderContext->m_RenderScriptContext.m_LuaState;
        for (uint32_t i = 0; i < MAX_RENDER_SCRIPT_FUNCTION_COUNT; ++i)
        {
            if (render_script->m_FunctionReferences[i])
                luaL_unref(L, LUA_REGISTRYINDEX, render_script->m_FunctionReferences[i]);
        }
        luaL_unref(L, LUA_REGISTRYINDEX, render_script->m_InstanceReference);
        render_script->~RenderScript();
        ResetRenderScript(render_script);
    }

    static void ResetRenderScriptInstance(HRenderScriptInstance render_script_instance) {
        memset(render_script_instance, 0, sizeof(RenderScriptInstance));
        render_script_instance->m_InstanceReference = LUA_NOREF;
        render_script_instance->m_RenderScriptDataReference = LUA_NOREF;
    }

    HRenderScriptInstance NewRenderScriptInstance(dmRender::HRenderContext render_context, HRenderScript render_script)
    {
        lua_State* L = render_context->m_RenderScriptContext.m_LuaState;

        int top = lua_gettop(L);
        (void) top;

        RenderScriptInstance* i = (RenderScriptInstance*)lua_newuserdata(L, sizeof(RenderScriptInstance));
        ResetRenderScriptInstance(i);
        i->m_PredicateCount = 0;
        i->m_RenderScript = render_script;
        i->m_RenderContext = render_context;
        i->m_CommandBuffer.SetCapacity(render_context->m_RenderScriptContext.m_CommandBufferSize);
        i->m_Materials.SetCapacity(16, 8);

        lua_pushvalue(L, -1);
        i->m_InstanceReference = luaL_ref( L, LUA_REGISTRYINDEX );

        lua_newtable(L);
        i->m_RenderScriptDataReference = luaL_ref( L, LUA_REGISTRYINDEX );

        luaL_getmetatable(L, RENDER_SCRIPT_INSTANCE);
        lua_setmetatable(L, -2);

        lua_pop(L, 1);

        assert(top == lua_gettop(L));

        return i;
    }

    void DeleteRenderScriptInstance(HRenderScriptInstance render_script_instance)
    {
        lua_State* L = render_script_instance->m_RenderContext->m_RenderScriptContext.m_LuaState;

        int top = lua_gettop(L);
        (void) top;

        luaL_unref(L, LUA_REGISTRYINDEX, render_script_instance->m_InstanceReference);
        luaL_unref(L, LUA_REGISTRYINDEX, render_script_instance->m_RenderScriptDataReference);

        assert(top == lua_gettop(L));

        for (uint32_t i = 0; i < render_script_instance->m_PredicateCount; ++i) {
            delete render_script_instance->m_Predicates[i];
        }
        render_script_instance->~RenderScriptInstance();
        ResetRenderScriptInstance(render_script_instance);
    }

    void SetRenderScriptInstanceRenderScript(HRenderScriptInstance render_script_instance, HRenderScript render_script)
    {
        render_script_instance->m_RenderScript = render_script;
    }

    void AddRenderScriptInstanceMaterial(HRenderScriptInstance render_script_instance, const char* material_name, dmRender::HMaterial material)
    {
        if (render_script_instance->m_Materials.Full())
        {
            uint32_t new_capacity = 2 * render_script_instance->m_Materials.Capacity();
            render_script_instance->m_Materials.SetCapacity(2 * new_capacity, new_capacity);
        }
        render_script_instance->m_Materials.Put(dmHashString64(material_name), material);
    }

    void ClearRenderScriptInstanceMaterials(HRenderScriptInstance render_script_instance)
    {
        render_script_instance->m_Materials.Clear();
    }

    void RelocateMessageStrings(const dmDDF::Descriptor* descriptor, char* buffer, char* data_start)
    {
        for (uint8_t i = 0; i < descriptor->m_FieldCount; ++i)
        {
            dmDDF::FieldDescriptor* field = &descriptor->m_Fields[i];
            uint32_t field_type = field->m_Type;
            switch (field_type)
            {
                case dmDDF::TYPE_MESSAGE:
                    RelocateMessageStrings(field->m_MessageDescriptor, buffer + field->m_Offset, data_start);
                    break;
                case dmDDF::TYPE_STRING:
                    *((uintptr_t*)&buffer[field->m_Offset]) = (uintptr_t)data_start + *((uintptr_t*)(buffer + field->m_Offset));
                    break;
                default:
                    break;
            }
        }
    }

    RenderScriptResult RunScript(HRenderScriptInstance script_instance, RenderScriptFunction script_function, void* args)
    {
        RenderScriptResult result = RENDER_SCRIPT_RESULT_OK;
        HRenderScript script = script_instance->m_RenderScript;
        if (script->m_FunctionReferences[script_function] != LUA_NOREF)
        {
            lua_State* L = script_instance->m_RenderContext->m_RenderScriptContext.m_LuaState;
            int top = lua_gettop(L);
            (void) top;

            lua_rawgeti(L, LUA_REGISTRYINDEX, script_instance->m_InstanceReference);
            dmScript::SetInstance(L);

            lua_rawgeti(L, LUA_REGISTRYINDEX, script->m_FunctionReferences[script_function]);
            lua_rawgeti(L, LUA_REGISTRYINDEX, script_instance->m_InstanceReference);

            int arg_count = 1;

            if (script_function == RENDER_SCRIPT_FUNCTION_ONMESSAGE)
            {
                arg_count = 4;

                dmMessage::Message* message = (dmMessage::Message*)args;
                dmScript::PushHash(L, message->m_Id);
                if (message->m_Descriptor != 0)
                {
                    dmDDF::Descriptor* descriptor = (dmDDF::Descriptor*)message->m_Descriptor;
                    // adjust char ptrs to global mem space
                    char* data = (char*)message->m_Data;
                    RelocateMessageStrings(descriptor, data, data);
                    // TODO: setjmp/longjmp here... how to handle?!!! We are not running "from lua" here
                    // lua_cpcall?
                    dmScript::PushDDF(L, descriptor, (const char*)message->m_Data);
                }
                else if (message->m_DataSize > 0)
                {
                    dmScript::PushTable(L, (const char*)message->m_Data);
                }
                else
                {
                    lua_newtable(L);
                }
                dmScript::PushURL(L, message->m_Sender);
            }
            int ret = dmScript::PCall(L, arg_count, LUA_MULTRET);
            if (ret != 0)
            {
                result = RENDER_SCRIPT_RESULT_FAILED;
            }

            lua_pushnil(L);
            dmScript::SetInstance(L);

            assert(top == lua_gettop(L));
        }

        return result;
    }

    RenderScriptResult InitRenderScriptInstance(HRenderScriptInstance instance)
    {
        return RunScript(instance, RENDER_SCRIPT_FUNCTION_INIT, 0x0);
    }

    struct DispatchContext
    {
        HRenderScriptInstance m_Instance;
        RenderScriptResult m_Result;
    };

    void DispatchCallback(dmMessage::Message *message, void* user_ptr)
    {
        DispatchContext* context = (DispatchContext*)user_ptr;
        HRenderScriptInstance instance = context->m_Instance;
        if (message->m_Descriptor != 0)
        {
            dmDDF::Descriptor* descriptor = (dmDDF::Descriptor*)message->m_Descriptor;
            if (descriptor == dmRenderDDF::DrawText::m_DDFDescriptor)
            {
                dmRenderDDF::DrawText* dt = (dmRenderDDF::DrawText*)message->m_Data;
                const char* text = (const char*) ((uintptr_t) dt + (uintptr_t) dt->m_Text);
                if (instance->m_RenderContext->m_SystemFontMap != 0)
                {
                    DrawTextParams params;
                    params.m_Text = text;
                    params.m_WorldTransform.setTranslation(Vectormath::Aos::Vector3(dt->m_Position));
                    params.m_FaceColor = Vectormath::Aos::Vector4(0.0f, 0.0f, 1.0f, 1.0f);
                    DrawText(instance->m_RenderContext, instance->m_RenderContext->m_SystemFontMap, params);
                }
                else
                {
                    dmLogWarning("The text '%s' can not be rendered since the system font is not set.", text);
                    context->m_Result = RENDER_SCRIPT_RESULT_FAILED;
                }
                return;
            }
            else if (descriptor == dmRenderDDF::DrawLine::m_DDFDescriptor)
            {
                dmRenderDDF::DrawLine* dl = (dmRenderDDF::DrawLine*)message->m_Data;
                Line3D(instance->m_RenderContext, dl->m_StartPoint, dl->m_EndPoint, dl->m_Color, dl->m_Color);
                return;
            }
        }
        context->m_Result = RunScript(instance, RENDER_SCRIPT_FUNCTION_ONMESSAGE, message);
    }

    RenderScriptResult UpdateRenderScriptInstance(HRenderScriptInstance instance)
    {
        DM_PROFILE(RenderScript, "UpdateRSI");
        DispatchContext context;
        context.m_Instance = instance;
        context.m_Result = RENDER_SCRIPT_RESULT_OK;
        dmMessage::Dispatch(instance->m_RenderContext->m_Socket, DispatchCallback, (void*)&context);
        instance->m_CommandBuffer.SetSize(0);
        RenderScriptResult result = RunScript(instance, RENDER_SCRIPT_FUNCTION_UPDATE, 0x0);

        if (instance->m_CommandBuffer.Size() > 0)
            ParseCommands(instance->m_RenderContext, &instance->m_CommandBuffer.Front(), instance->m_CommandBuffer.Size());
        if (result == RENDER_SCRIPT_RESULT_OK)
            return context.m_Result;
        else
            return result;
    }

    void OnReloadRenderScriptInstance(HRenderScriptInstance render_script_instance)
    {
        RunScript(render_script_instance, RENDER_SCRIPT_FUNCTION_ONRELOAD, 0x0);
    }
}<|MERGE_RESOLUTION|>--- conflicted
+++ resolved
@@ -736,21 +736,14 @@
             render_target = (dmGraphics::HRenderTarget)lua_touserdata(L, 2);
             dmGraphics::BufferType buffer_type = (dmGraphics::BufferType)(int)luaL_checknumber(L, 3);
             dmGraphics::HTexture texture = dmGraphics::GetRenderTargetTexture(render_target, buffer_type);
-<<<<<<< HEAD
-            if (InsertCommand(i, Command(COMMAND_TYPE_ENABLE_TEXTURE, unit, (uintptr_t)texture)))
-                return 0;
-            else
-                return luaL_error(L, "Command buffer is full (%d).", i->m_CommandBuffer.Capacity());
-=======
             if(texture != 0)
             {
-                if (InsertCommand(i, Command(COMMAND_TYPE_ENABLE_TEXTURE, unit, (uint32_t)texture)))
+                if (InsertCommand(i, Command(COMMAND_TYPE_ENABLE_TEXTURE, unit, (uintptr_t)texture)))
                     return 0;
                 else
                     return luaL_error(L, "Command buffer is full (%d).", i->m_CommandBuffer.Capacity());
             }
             return luaL_error(L, "Render target does not have a texture for the specified buffer type.");
->>>>>>> 79823c80
         }
         else
         {
