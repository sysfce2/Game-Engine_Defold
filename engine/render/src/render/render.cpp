// Copyright 2020-2024 The Defold Foundation
// Copyright 2014-2020 King
// Copyright 2009-2014 Ragnar Svensson, Christian Murray
// Licensed under the Defold License version 1.0 (the "License"); you may not use
// this file except in compliance with the License.
//
// You may obtain a copy of the License, together with FAQs at
// https://www.defold.com/license
//
// Unless required by applicable law or agreed to in writing, software distributed
// under the License is distributed on an "AS IS" BASIS, WITHOUT WARRANTIES OR
// CONDITIONS OF ANY KIND, either express or implied. See the License for the
// specific language governing permissions and limitations under the License.

#include <assert.h>
#include <string.h>
#include <float.h>
#include <algorithm>

#include <dlib/hash.h>
#include <dlib/hashtable.h>
#include <dlib/profile.h>
#include <dlib/math.h>
#include <dmsdk/dlib/vmath.h>
#include <dmsdk/dlib/intersection.h>

#include <ddf/ddf.h>

#include "render_private.h"
#include "render_script.h"
#include "debug_renderer.h"
#include "font_renderer.h"

DM_PROPERTY_GROUP(rmtp_Render, "Renderer");

namespace dmRender
{
    using namespace dmVMath;

    const char* RENDER_SOCKET_NAME = "@render";

    StencilTestParams::StencilTestParams() {
        Init();
    }

    void StencilTestParams::Init() {
        m_Front.m_Func = dmGraphics::COMPARE_FUNC_ALWAYS;
        m_Front.m_OpSFail = dmGraphics::STENCIL_OP_KEEP;
        m_Front.m_OpDPFail = dmGraphics::STENCIL_OP_KEEP;
        m_Front.m_OpDPPass = dmGraphics::STENCIL_OP_KEEP;
        m_Back.m_Func = dmGraphics::COMPARE_FUNC_ALWAYS;
        m_Back.m_OpSFail = dmGraphics::STENCIL_OP_KEEP;
        m_Back.m_OpDPFail = dmGraphics::STENCIL_OP_KEEP;
        m_Back.m_OpDPPass = dmGraphics::STENCIL_OP_KEEP;
        m_Ref = 0;
        m_RefMask = 0xff;
        m_BufferMask = 0xff;
        m_ColorBufferMask = 0xf;
        m_ClearBuffer = 0;
        m_SeparateFaceStates = 0;
    }

    RenderObject::RenderObject()
    {
        Init();
    }

    void RenderObject::Init()
    {
        // See case 2264 why this method was added
        memset(this, 0, sizeof(RenderObject));
        m_WorldTransform = Matrix4::identity();
        m_TextureTransform = Matrix4::identity();
    }

    RenderContextParams::RenderContextParams()
    : m_ScriptContext(0x0)
    , m_SystemFontMap(0)
    , m_VertexShaderDesc(0x0)
    , m_FragmentShaderDesc(0x0)
    , m_MaxRenderTypes(0)
    , m_MaxInstances(0)
    , m_MaxRenderTargets(0)
    , m_VertexShaderDescSize(0)
    , m_FragmentShaderDescSize(0)
    , m_MaxCharacters(0)
    , m_CommandBufferSize(1024)
    , m_MaxDebugVertexCount(0)
    {

    }

    RenderScriptContext::RenderScriptContext()
    : m_LuaState(0)
    , m_CommandBufferSize(0)
    {

    }

    HRenderContext NewRenderContext(dmGraphics::HContext graphics_context, const RenderContextParams& params)
    {
        RenderContext* context = new RenderContext;

        context->m_RenderObjects.SetCapacity(params.m_MaxInstances);
        context->m_RenderObjects.SetSize(0);

        context->m_GraphicsContext = graphics_context;

        context->m_SystemFontMap = params.m_SystemFontMap;

        context->m_Material = 0;
        context->m_CurrentRenderCamera = 0;

        context->m_View = Matrix4::identity();
        context->m_Projection = Matrix4::identity();
        context->m_ViewProj = context->m_Projection * context->m_View;

        context->m_ScriptContext = params.m_ScriptContext;
        InitializeRenderScriptContext(context->m_RenderScriptContext, graphics_context, params.m_ScriptContext, params.m_CommandBufferSize);
        InitializeRenderScriptCameraContext(context, params.m_ScriptContext);
        context->m_ScriptWorld = dmScript::NewScriptWorld(context->m_ScriptContext);

        context->m_DebugRenderer.m_RenderContext = 0;
        if (params.m_VertexShaderDesc != 0 && params.m_VertexShaderDescSize != 0 &&
            params.m_FragmentShaderDesc != 0 && params.m_FragmentShaderDescSize != 0) {
            InitializeDebugRenderer(context, params.m_MaxDebugVertexCount, params.m_VertexShaderDesc, params.m_VertexShaderDescSize, params.m_FragmentShaderDesc, params.m_FragmentShaderDescSize);
        }

        InitializeTextContext(context, params.m_MaxCharacters, params.m_MaxBatches);

        context->m_OutOfResources = 0;

        context->m_StencilBufferCleared = 0;

        context->m_MultiBufferingRequired = 0;

        dmGraphics::AdapterFamily installed_adapter_family = dmGraphics::GetInstalledAdapterFamily();
        if (installed_adapter_family == dmGraphics::ADAPTER_FAMILY_VULKAN ||
            installed_adapter_family == dmGraphics::ADAPTER_FAMILY_VENDOR)
        {
            context->m_MultiBufferingRequired = 1;
        }

        context->m_RenderListDispatch.SetCapacity(255);

        dmMessage::Result r = dmMessage::NewSocket(RENDER_SOCKET_NAME, &context->m_Socket);
        assert(r == dmMessage::RESULT_OK);
        return context;
    }

    Result DeleteRenderContext(HRenderContext render_context, dmScript::HContext script_context)
    {
        if (render_context == 0x0) return RESULT_INVALID_CONTEXT;

        FinalizeRenderScriptContext(render_context->m_RenderScriptContext, script_context);
        FinalizeRenderScriptCameraContext(render_context);
        dmScript::DeleteScriptWorld(render_context->m_ScriptWorld);
        FinalizeDebugRenderer(render_context);
        FinalizeTextContext(render_context);
        dmMessage::DeleteSocket(render_context->m_Socket);
        delete render_context;

        return RESULT_OK;
    }

    dmScript::HContext GetScriptContext(HRenderContext render_context)
    {
        return render_context->m_ScriptContext;
    }

    void RenderListBegin(HRenderContext render_context)
    {
        render_context->m_RenderList.SetSize(0);
        render_context->m_RenderListSortIndices.SetSize(0);
        render_context->m_RenderListDispatch.SetSize(0);
        render_context->m_RenderListRanges.SetSize(0);
        render_context->m_FrustumHash = 0xFFFFFFFF; // trigger a first recalculation each frame
    }

    HRenderListDispatch RenderListMakeDispatch(HRenderContext render_context, RenderListDispatchFn dispatch_fn, RenderListVisibilityFn visibility_fn, void* user_data)
    {
        if (render_context->m_RenderListDispatch.Size() == render_context->m_RenderListDispatch.Capacity())
        {
            dmLogError("Exhausted number of render dispatches. Too many collections?");
            return RENDERLIST_INVALID_DISPATCH;
        }

        // store & return index
        RenderListDispatch d;
        d.m_DispatchFn = dispatch_fn;
        d.m_VisibilityFn = visibility_fn;
        d.m_UserData = user_data;
        render_context->m_RenderListDispatch.Push(d);

        return render_context->m_RenderListDispatch.Size() - 1;
    }

    HRenderListDispatch RenderListMakeDispatch(HRenderContext render_context, RenderListDispatchFn dispatch_fn, void* user_data)
    {
        return RenderListMakeDispatch(render_context, dispatch_fn, 0, user_data);
    }

    // Allocate a buffer (from the array) with room for 'entries' entries.
    //
    // NOTE: Pointer might go invalid after a consecutive call to RenderListAlloc if reallocation
    //       of backing buffer happens.
    RenderListEntry* RenderListAlloc(HRenderContext render_context, uint32_t entries)
    {
        dmArray<RenderListEntry> & render_list = render_context->m_RenderList;

        if (render_list.Remaining() < entries)
        {
            const uint32_t needed = entries - render_list.Remaining();
            render_list.OffsetCapacity(dmMath::Max<uint32_t>(256, needed));
            render_context->m_RenderListSortIndices.SetCapacity(render_list.Capacity());
        }

        uint32_t size = render_list.Size();
        render_list.SetSize(size + entries);

        // If we push new items after the last frustum culling, we need to reevaluate it
        render_context->m_FrustumHash = 0xFFFFFFFF;

        return (render_list.Begin() + size);
    }

    // Submit a range of entries (pointers must be from a range allocated by RenderListAlloc, and not between two alloc calls).
    void RenderListSubmit(HRenderContext render_context, RenderListEntry *begin, RenderListEntry *end)
    {
        // Insert the used up indices into the sort buffer.
        assert(end - begin <= (intptr_t)render_context->m_RenderListSortIndices.Remaining());
        assert(end <= render_context->m_RenderList.End());

        // If we didn't use all entries, let's put them back into the list
        if (end < render_context->m_RenderList.End())
        {
            uint32_t list_size = end - render_context->m_RenderList.Begin();
            render_context->m_RenderList.SetSize(list_size);
        }

        if (end == begin) {
            return;
        }

        // Transform pointers back to indices.
        RenderListEntry *base = render_context->m_RenderList.Begin();
        uint32_t *insert = render_context->m_RenderListSortIndices.End();

        for (RenderListEntry* i=begin;i!=end;i++)
            *insert++ = i - base;

        render_context->m_RenderListSortIndices.SetSize(render_context->m_RenderListSortIndices.Size() + (end - begin));

        // invalidate the ranges if this is a call to the debug rendering (happening in the middle of the frame)
        render_context->m_RenderListRanges.SetSize(0);
    }

    struct RenderListSorter
    {
        bool operator()(uint32_t a, uint32_t b) const
        {
            const RenderListSortValue& u = values[a];
            const RenderListSortValue& v = values[b];
            return u.m_SortKey < v.m_SortKey;
        }
        RenderListSortValue* values;
    };

    void RenderListEnd(HRenderContext render_context)
    {
        // Unflushed leftovers are assumed to be the debug rendering
        // and we give them render orders statically here
        FlushTexts(render_context, RENDER_ORDER_AFTER_WORLD, 0xffffff, true);
    }

    void SetSystemFontMap(HRenderContext render_context, HFontMap font_map)
    {
        render_context->m_SystemFontMap = font_map;
    }

    dmGraphics::HContext GetGraphicsContext(HRenderContext render_context)
    {
        return render_context->m_GraphicsContext;
    }

    const Matrix4& GetViewProjectionMatrix(HRenderContext render_context)
    {
        return render_context->m_ViewProj;
    }

    const Matrix4& GetViewMatrix(HRenderContext render_context)
    {
        return render_context->m_View;
    }

    void SetViewMatrix(HRenderContext render_context, const Matrix4& view)
    {
        render_context->m_View = view;
        render_context->m_ViewProj = render_context->m_Projection * view;
    }

    void SetProjectionMatrix(HRenderContext render_context, const Matrix4& projection)
    {
        render_context->m_Projection = projection;
        render_context->m_ViewProj = projection * render_context->m_View;
    }

    Result AddToRender(HRenderContext context, RenderObject* ro)
    {
        if (context == 0x0) return RESULT_INVALID_CONTEXT;
        if (context->m_RenderObjects.Full())
        {
            if (!context->m_OutOfResources)
            {
                dmLogWarning("Max number of draw calls reached (%u), some objects will not be rendered. Increase the capacity with graphics.max_draw_calls", context->m_RenderObjects.Capacity());
                context->m_OutOfResources = 1;
            }
            return RESULT_OUT_OF_RESOURCES;
        }
        context->m_RenderObjects.Push(ro);

        return RESULT_OK;
    }

    Result ClearRenderObjects(HRenderContext context)
    {
        context->m_RenderObjects.SetSize(0);
        ClearDebugRenderObjects(context);

        // Should probably be moved and/or refactored, see case 2261
        // (Cannot reset the text buffer until all render objects are dispatched)
        // Also see FontRenderListDispatch in font_renderer.cpp
        context->m_TextContext.m_Frame += 1;
        context->m_TextContext.m_TextBuffer.SetSize(0);
        context->m_TextContext.m_TextEntries.SetSize(0);

        return RESULT_OK;
    }

    // This function will compare the values in ps_orig and ps_now and reset the render state that is different between them
    // It is expected that the first parameter is the "default" state, i.e the values from that pipeline will be used
    static void ResetRenderStateIfChanged(dmGraphics::HContext graphics_context, dmGraphics::PipelineState ps_orig, dmGraphics::PipelineState ps_now)
    {
        #define HAS_CHANGED(name) (ps_now.name != ps_orig.name)

        if (HAS_CHANGED(m_BlendSrcFactor) || HAS_CHANGED(m_BlendDstFactor))
        {
            dmGraphics::SetBlendFunc(graphics_context, (dmGraphics::BlendFactor) ps_orig.m_BlendSrcFactor, (dmGraphics::BlendFactor) ps_orig.m_BlendDstFactor);
        }

        if (HAS_CHANGED(m_FaceWinding))
        {
            dmGraphics::SetFaceWinding(graphics_context, (dmGraphics::FaceWinding) ps_orig.m_FaceWinding);
        }

        if (HAS_CHANGED(m_StencilWriteMask))
        {
            dmGraphics::SetStencilMask(graphics_context, ps_orig.m_StencilWriteMask);
        }

        if (HAS_CHANGED(m_WriteColorMask))
        {
            dmGraphics::SetColorMask(graphics_context,
                ps_orig.m_WriteColorMask & (1<<3),
                ps_orig.m_WriteColorMask & (1<<2),
                ps_orig.m_WriteColorMask & (1<<1),
                ps_orig.m_WriteColorMask & (1<<0));
        }

        if (HAS_CHANGED(m_StencilFrontTestFunc) || HAS_CHANGED(m_StencilReference) || HAS_CHANGED(m_StencilCompareMask))
        {
            dmGraphics::SetStencilFuncSeparate(graphics_context, dmGraphics::FACE_TYPE_FRONT,
                (dmGraphics::CompareFunc) ps_orig.m_StencilFrontTestFunc, ps_orig.m_StencilReference, ps_orig.m_StencilCompareMask);
        }

        if (HAS_CHANGED(m_StencilBackTestFunc) || HAS_CHANGED(m_StencilReference) || HAS_CHANGED(m_StencilCompareMask))
        {
            dmGraphics::SetStencilFuncSeparate(graphics_context, dmGraphics::FACE_TYPE_BACK,
                (dmGraphics::CompareFunc) ps_orig.m_StencilBackTestFunc, ps_orig.m_StencilReference, ps_orig.m_StencilCompareMask);
        }

        if (HAS_CHANGED(m_StencilFrontOpFail) || HAS_CHANGED(m_StencilFrontOpDepthFail) || HAS_CHANGED(m_StencilFrontOpPass))
        {
            dmGraphics::SetStencilOpSeparate(graphics_context, dmGraphics::FACE_TYPE_FRONT,
                (dmGraphics::StencilOp) ps_orig.m_StencilFrontOpFail,
                (dmGraphics::StencilOp) ps_orig.m_StencilFrontOpDepthFail,
                (dmGraphics::StencilOp) ps_orig.m_StencilFrontOpPass);
        }

        if (HAS_CHANGED(m_StencilBackOpFail) || HAS_CHANGED(m_StencilBackOpDepthFail) || HAS_CHANGED(m_StencilBackOpPass))
        {
            dmGraphics::SetStencilOpSeparate(graphics_context, dmGraphics::FACE_TYPE_BACK,
                (dmGraphics::StencilOp) ps_orig.m_StencilBackOpFail,
                (dmGraphics::StencilOp) ps_orig.m_StencilBackOpDepthFail,
                (dmGraphics::StencilOp) ps_orig.m_StencilBackOpPass);
        }

        #undef HAS_CHANGED
    }

    static void ApplyRenderState(HRenderContext render_context, dmGraphics::HContext graphics_context, dmGraphics::PipelineState ps_default, const RenderObject* ro)
    {
        dmGraphics::PipelineState ps_now = ps_default;

        if (ro->m_SetBlendFactors)
        {
            ps_now.m_BlendSrcFactor = ro->m_SourceBlendFactor;
            ps_now.m_BlendDstFactor = ro->m_DestinationBlendFactor;
        }

        if (ro->m_SetFaceWinding)
        {
            ps_now.m_FaceWinding = ro->m_FaceWinding;
        }

        if (ro->m_SetStencilTest)
        {
            const StencilTestParams& stp = ro->m_StencilTestParams;
            if (stp.m_ClearBuffer)
            {
                // Note: We don't need to save any of these values in the pipeline
                if (render_context->m_StencilBufferCleared)
                {
                    // render.clear command will set context m_StencilBufferCleared to 1 if stencil clear flag is set.
                    // We skip clear and reset context m_StencilBufferCleared to 0, indicating that the stencil is no longer cleared.
                    // Concecutive calls with m_ClearBuffer option will result in a clear until render.clear is called with stencil clear flag set.
                    render_context->m_StencilBufferCleared = 0;
                }
                else
                {
                    dmGraphics::SetStencilMask(graphics_context, 0xff);
                    dmGraphics::Clear(graphics_context, dmGraphics::BUFFER_TYPE_STENCIL_BIT, 0, 0, 0, 0, 1.0f, 0);
                }
            }

            ps_now.m_WriteColorMask          = stp.m_ColorBufferMask;
            ps_now.m_StencilWriteMask        = stp.m_BufferMask;
            ps_now.m_StencilReference        = stp.m_Ref;
            ps_now.m_StencilCompareMask      = stp.m_RefMask;
            ps_now.m_StencilFrontTestFunc    = stp.m_Front.m_Func;
            ps_now.m_StencilFrontOpFail      = stp.m_Front.m_OpSFail;
            ps_now.m_StencilFrontOpDepthFail = stp.m_Front.m_OpDPFail;
            ps_now.m_StencilFrontOpPass      = stp.m_Front.m_OpDPPass;

            if (stp.m_SeparateFaceStates)
            {
                ps_now.m_StencilBackTestFunc    = stp.m_Back.m_Func;
                ps_now.m_StencilBackOpFail      = stp.m_Back.m_OpSFail;
                ps_now.m_StencilBackOpDepthFail = stp.m_Back.m_OpDPFail;
                ps_now.m_StencilBackOpPass      = stp.m_Back.m_OpDPPass;
            }
            else
            {
                ps_now.m_StencilBackTestFunc    = stp.m_Front.m_Func;
                ps_now.m_StencilBackOpFail      = stp.m_Front.m_OpSFail;
                ps_now.m_StencilBackOpDepthFail = stp.m_Front.m_OpDPFail;
                ps_now.m_StencilBackOpPass      = stp.m_Front.m_OpDPPass;
            }
        }

        ResetRenderStateIfChanged(graphics_context, ps_now, ps_default);
    }

    // For unit testing only
    bool FindTagListRange(RenderListRange* ranges, uint32_t num_ranges, uint32_t tag_list_key, RenderListRange& range)
    {
        for( uint32_t i = 0; i < num_ranges; ++i)
        {
            if(ranges[i].m_TagListKey == tag_list_key)
            {
                range = ranges[i];
                return true;
            }
        }
        return false;
    }

    // Compute new sort values for everything that matches tag_mask
    static void MakeSortBuffer(HRenderContext context, uint32_t tag_count, dmhash_t* tags)
    {
        DM_PROFILE("MakeSortBuffer");

        const uint32_t required_capacity = context->m_RenderListSortIndices.Capacity();
        // SetCapacity does early out if they are the same, so just call anyway.
        context->m_RenderListSortBuffer.SetCapacity(required_capacity);
        context->m_RenderListSortBuffer.SetSize(0);
        context->m_RenderListSortValues.SetCapacity(required_capacity);
        context->m_RenderListSortValues.SetSize(context->m_RenderListSortIndices.Size());

        RenderListSortValue* sort_values = context->m_RenderListSortValues.Begin();
        RenderListEntry* entries = context->m_RenderList.Begin();

        const Matrix4& transform = context->m_ViewProj;

        float minZW = FLT_MAX;
        float maxZW = -FLT_MAX;

        RenderListRange* ranges = context->m_RenderListRanges.Begin();
        uint32_t num_ranges = context->m_RenderListRanges.Size();
        for( uint32_t r = 0; r < num_ranges; ++r)
        {
            RenderListRange& range = ranges[r];

            MaterialTagList taglist;
            dmRender::GetMaterialTagList(context, range.m_TagListKey, &taglist);

            range.m_Skip = 0;
            if (tag_count > 0 && !dmRender::MatchMaterialTags(taglist.m_Count, taglist.m_Tags, tag_count, tags))
            {
                range.m_Skip = 1;
                continue;
            }

            // Write z values...
            int num_visibility_skipped = 0;
            for (uint32_t i = range.m_Start; i < range.m_Start+range.m_Count; ++i)
            {
                uint32_t idx = context->m_RenderListSortIndices[i];
                RenderListEntry* entry = &entries[idx];
                if (entry->m_Visibility == dmRender::VISIBILITY_NONE)
                {
                    num_visibility_skipped++;
                    continue;
                }

                if (entry->m_MajorOrder != RENDER_ORDER_WORLD)
                {
                    continue; // Could perhaps break here, if we also sorted on the major order (cost more when I tested it /MAWE)
                }

                const Vector4 res = transform * entry->m_WorldPosition;
                const float zw = res.getZ() / res.getW();
                sort_values[idx].m_ZW = zw;
                if (zw < minZW) minZW = zw;
                if (zw > maxZW) maxZW = zw;
            }

            if (num_visibility_skipped == range.m_Count)
            {
                range.m_Skip = 1;
            }
        }

        // ... and compute range
        float rc = 0;
        if (maxZW > minZW)
            rc = 1.0f / (maxZW - minZW);

        for( uint32_t i = 0; i < num_ranges; ++i)
        {
            const RenderListRange& range = ranges[i];
            if (range.m_Skip)
                continue;

            for (uint32_t i = range.m_Start; i < range.m_Start+range.m_Count; ++i)
            {
                uint32_t idx = context->m_RenderListSortIndices[i];
                RenderListEntry* entry = &entries[idx];

                if (entry->m_Visibility == dmRender::VISIBILITY_NONE)
                {
                    continue;
                }

                sort_values[idx].m_MajorOrder = entry->m_MajorOrder;
                if (entry->m_MajorOrder == RENDER_ORDER_WORLD)
                {
                    const float z = sort_values[idx].m_ZW;
                    sort_values[idx].m_Order = (uint32_t) (0xfffff8 - 0xfffff0 * rc * (z - minZW));
                }
                else
                {
                    // use the integer value provided.
                    sort_values[idx].m_Order = entry->m_Order;
                }
                sort_values[idx].m_MinorOrder = entry->m_MinorOrder;
                sort_values[idx].m_BatchKey = entry->m_BatchKey & 0x00ffffff;
                sort_values[idx].m_Dispatch = entry->m_Dispatch;
                context->m_RenderListSortBuffer.Push(idx);
            }
        }
    }

    static void CollectRenderEntryRange(void* _ctx, uint32_t tag_list_key, size_t start, size_t count)
    {
        HRenderContext context = (HRenderContext)_ctx;
        if (context->m_RenderListRanges.Full())
        {
            context->m_RenderListRanges.SetCapacity(context->m_RenderListRanges.Capacity() + 16);
        }
        RenderListRange range;
        range.m_TagListKey = tag_list_key;
        range.m_Start = start;
        range.m_Count = count;
        context->m_RenderListRanges.Push(range);
    }

    void FindRenderListRanges(uint32_t* first, size_t offset, size_t size, RenderListEntry* entries, FindRangeComparator& comp, void* ctx, RangeCallback callback )
    {
        if (size == 0)
            return;

        size_t half = size >> 1;
        uint32_t* low = first + offset;
        uint32_t* high = low + size;
        uint32_t* middle = low + half;
        uint32_t val = entries[*middle].m_TagListKey;

        low = std::lower_bound(low, middle, *middle, comp);
        high = std::upper_bound(middle, high, *middle, comp);

        callback(ctx, val, low - first, high - low);

        uint32_t* rangefirst = first + offset;
        FindRenderListRanges(first, offset, low - rangefirst, entries, comp, ctx, callback);
        FindRenderListRanges(first, high - first, size - (high - rangefirst), entries, comp, ctx, callback);
    }

    static void SortRenderList(HRenderContext context)
    {
        DM_PROFILE("SortRenderList");

        if (context->m_RenderList.Empty())
            return;

        // First sort on the tag masks
        {
            RenderListEntrySorter sort;
            sort.m_Base = context->m_RenderList.Begin();
            std::stable_sort(context->m_RenderListSortIndices.Begin(), context->m_RenderListSortIndices.End(), sort);
        }
        // Now find the ranges of tag masks
        {
            RenderListEntry* entries = context->m_RenderList.Begin();
            FindRangeComparator comp;
            comp.m_Entries = entries;
            FindRenderListRanges(context->m_RenderListSortIndices.Begin(), 0, context->m_RenderListSortIndices.Size(), entries, comp, context, CollectRenderEntryRange);
        }
    }

    ///////////////////////////////////////////////////////////////////////////////////////////////////

    static bool RenderListEntryEqFn(RenderListEntry* a, RenderListEntry* b)
    {
        return a->m_Dispatch == b->m_Dispatch;
    }

    static void SetVisibility(uint32_t count, RenderListEntry* entries, Visibility visibility)
    {
        for (uint32_t i = 0; i < count; ++i)
        {
            entries[i].m_Visibility = visibility;
        }
    }

    static void FrustumCulling(HRenderContext context, const dmIntersection::Frustum& frustum)
    {
        DM_PROFILE("FrustumCulling");

        uint32_t num_entries = context->m_RenderList.Size();
        if (num_entries == 0)
            return;

        BatchIterator<RenderListEntry*> iter(num_entries, context->m_RenderList.Begin(), RenderListEntryEqFn);
        while(iter.Next())
        {
            RenderListEntry* batch_start = iter.Begin();

            const RenderListDispatch* d = &context->m_RenderListDispatch[batch_start->m_Dispatch];
            if (!d->m_VisibilityFn)
            {
                SetVisibility(iter.Length(), iter.Begin(), dmRender::VISIBILITY_FULL);
            }
            else {
                RenderListVisibilityParams params;
                params.m_Frustum = &frustum;
                params.m_UserData = d->m_UserData;
                params.m_Entries = batch_start;
                params.m_NumEntries = iter.Length();
                d->m_VisibilityFn(params);
            }
        }
    }

    void SetTextureBindingByHash(dmRender::HRenderContext render_context, dmhash_t sampler_hash, dmGraphics::HTexture texture)
    {
        uint32_t num_bindings = render_context->m_TextureBindTable.Size();
        for (int i = 0; i < num_bindings; ++i)
        {
            // The sampler is already bound to this texture, reuse or unbind the current binding
            if (render_context->m_TextureBindTable[i].m_Samplerhash == sampler_hash)
            {
                if (texture == 0)
                {
                    render_context->m_TextureBindTable[i].m_Samplerhash = 0;
                }
                render_context->m_TextureBindTable[i].m_Texture = texture;
                return;
            }
            // Take an empty slot if we can find one
            else if (render_context->m_TextureBindTable[i].m_Texture == 0)
            {
                render_context->m_TextureBindTable[i].m_Texture     = texture;
                render_context->m_TextureBindTable[i].m_Samplerhash = sampler_hash;
                return;
            }
        }

        if (render_context->m_TextureBindTable.Full())
        {
            render_context->m_TextureBindTable.OffsetCapacity(4);
        }

        // Otherwise, we add a new binding to the end of the list
        TextureBinding new_binding;
        new_binding.m_Samplerhash = sampler_hash;
        new_binding.m_Texture     = texture;
        render_context->m_TextureBindTable.Push(new_binding);
    }

    void SetTextureBindingByUnit(HRenderContext render_context, uint32_t unit, dmGraphics::HTexture texture)
    {
        if (unit >= render_context->m_TextureBindTable.Size())
        {
            render_context->m_TextureBindTable.SetCapacity(unit + 1);

            // Make sure new data area is zeroed out
            uint32_t fill_index_start = render_context->m_TextureBindTable.Size();
            uint32_t fill_size = render_context->m_TextureBindTable.Remaining() * sizeof(TextureBinding);

            render_context->m_TextureBindTable.SetSize(render_context->m_TextureBindTable.Capacity());
            memset(&render_context->m_TextureBindTable[fill_index_start], 0, fill_size);
        }

        render_context->m_TextureBindTable[unit].m_Texture     = texture;
        render_context->m_TextureBindTable[unit].m_Samplerhash = 0;
    }

    static void TrimTextureBindingTable(HRenderContext render_context)
    {
        uint32_t num_bindings    = render_context->m_TextureBindTable.Size();
        uint32_t last_zero_index = -1;

        for (uint32_t i = 0; i < num_bindings; ++i)
        {
            if (render_context->m_TextureBindTable[i].m_Texture == 0)
            {
                if (last_zero_index == -1)
                {
                    last_zero_index = i;
                }
            }
            else
            {
                last_zero_index = -1;
            }
        }

        // Trim the iteration space
        if (last_zero_index != -1)
        {
            render_context->m_TextureBindTable.SetSize(last_zero_index);
        }
    }

    static void GetRenderContextTextures(HRenderContext render_context, HMaterial material, HComputeProgram program, dmGraphics::HTexture* textures)
    {
        uint32_t num_bindings = render_context->m_TextureBindTable.Size();
        for (uint32_t i = 0; i < num_bindings; ++i)
        {
            uint32_t sampler_index       = i;
            dmGraphics::HTexture texture = textures[i];

            // If a texture has been bound by a sampler hash, the material must have a valid sampler for it
            if (render_context->m_TextureBindTable[i].m_Samplerhash)
            {
                int32_t hash_sampler_index = -1;

                if (material)
                    hash_sampler_index = GetMaterialSamplerIndex(material, render_context->m_TextureBindTable[i].m_Samplerhash);
                else if (program)
                    hash_sampler_index = GetComputeProgramSamplerIndex(program, render_context->m_TextureBindTable[i].m_Samplerhash);

                if (hash_sampler_index >= 0)
                {
                    sampler_index = hash_sampler_index;
                    texture       = render_context->m_TextureBindTable[i].m_Texture;
                }
                // The sampler doesn't exist in the material, so we ignore it.
                else continue;
            }
            else if (texture == 0)
            {
                texture = render_context->m_TextureBindTable[i].m_Texture;
            }

            if (sampler_index >= 0 && sampler_index < RenderObject::MAX_TEXTURE_COUNT)
            {
                textures[sampler_index] = texture;
            }
            else
            {
                dmLogOnceWarning("Unable to bind texture to unit %d, max %d texture units are supported.", i, RenderObject::MAX_TEXTURE_COUNT);
            }
        }
    }

    Result DrawRenderList(HRenderContext context, HPredicate predicate, HNamedConstantBuffer constant_buffer, const FrustumOptions* frustum_options)
    {
        DM_PROFILE("DrawRenderList");

        // This will add new entries for the most recent debug draw render objects.
        // The internal dispatch functions knows to only actually use the latest ones.
        // The sort order is also one below the Texts flush which is only also debug stuff.
        FlushDebug(context, 0xfffffe);

        FrustumPlanes frustum_num_planes       = dmRender::FRUSTUM_PLANES_SIDES;
        const dmVMath::Matrix4* frustum_matrix = 0;

        if (frustum_options)
        {
            frustum_num_planes = frustum_options->m_NumPlanes;
            frustum_matrix     = &frustum_options->m_Matrix;
        }

        if (context->m_CurrentRenderCamera != 0)
        {
            RenderCamera* camera = context->m_RenderCameras.Get(context->m_CurrentRenderCamera);
            if (camera)
            {
                // In case the camera has changed since last update
                if (camera->m_Dirty)
                {
                    UpdateRenderCamera(context, context->m_CurrentRenderCamera, &camera->m_LastPosition, &camera->m_LastRotation);
                }

                context->m_View       = camera->m_View;
                context->m_Projection = camera->m_Projection;
                context->m_ViewProj   = camera->m_ViewProjection;

                if (context->m_CurrentRenderCameraUseFrustum)
                {
                    frustum_matrix = &camera->m_ViewProjection;
                }
            }
        }

        // Cleared once per frame
        if (context->m_RenderListRanges.Empty())
        {
            SortRenderList(context);
        }

        dmhash_t frustum_hash = frustum_matrix ? dmHashBuffer64((const void*) frustum_matrix, 16*sizeof(float)) : 0;

        if (context->m_FrustumHash != frustum_hash)
        {
            // We use this to avoid calling the culling functions more than once in a row
            context->m_FrustumHash = frustum_hash;

            if (frustum_matrix)
            {
                dmIntersection::Frustum frustum;
                dmIntersection::CreateFrustumFromMatrix(*frustum_matrix, true, (int) frustum_num_planes, frustum);
                FrustumCulling(context, frustum);
            }
            else
            {
                // Reset the visibility
                SetVisibility(context->m_RenderList.Size(), context->m_RenderList.Begin(), dmRender::VISIBILITY_FULL);
            }
        }

        MakeSortBuffer(context, predicate?predicate->m_TagCount:0, predicate?predicate->m_Tags:0);

        if (context->m_RenderListSortBuffer.Empty())
            return RESULT_OK;

        {
            DM_PROFILE("DrawRenderList_SORT");
            RenderListSorter sort;
            sort.values = context->m_RenderListSortValues.Begin();
            std::stable_sort(context->m_RenderListSortBuffer.Begin(), context->m_RenderListSortBuffer.End(), sort);
        }

        // Construct render objects
        context->m_RenderObjects.SetSize(0);

        RenderListDispatchParams params;
        memset(&params, 0x00, sizeof(params));
        params.m_Operation = RENDER_LIST_OPERATION_BEGIN;
        params.m_Context = context;

        {
            DM_PROFILE("Dispatch_Begin");

            // All get begin operation first
            for (uint32_t i=0;i!=context->m_RenderListDispatch.Size();i++)
            {
                const RenderListDispatch& d = context->m_RenderListDispatch[i];
                params.m_UserData = d.m_UserData;
                d.m_DispatchFn(params);
            }

        }

        params.m_Operation = RENDER_LIST_OPERATION_BATCH;
        params.m_Buf = context->m_RenderList.Begin();

        // Make batches for matching dispatch, batch key & minor order
        RenderListEntry *base = context->m_RenderList.Begin();
        uint32_t *last = context->m_RenderListSortBuffer.Begin();
        uint32_t count = context->m_RenderListSortBuffer.Size();

        {
            DM_PROFILE("Dispatch_Batch");

            for (uint32_t i=1;i<=count;i++)
            {
                uint32_t *idx = context->m_RenderListSortBuffer.Begin() + i;
                const RenderListEntry *last_entry = &base[*last];
                const RenderListEntry *current_entry = &base[*idx];

                // continue batch on match, or dispatch
                if (i < count && (last_entry->m_Dispatch == current_entry->m_Dispatch && last_entry->m_BatchKey == current_entry->m_BatchKey && last_entry->m_MinorOrder == current_entry->m_MinorOrder))
                    continue;

                if (last_entry->m_Dispatch != RENDERLIST_INVALID_DISPATCH)
                {
                    assert(last_entry->m_Dispatch < context->m_RenderListDispatch.Size());
                    const RenderListDispatch* d = &context->m_RenderListDispatch[last_entry->m_Dispatch];
                    params.m_UserData = d->m_UserData;
                    params.m_Begin = last;
                    params.m_End = idx;
                    d->m_DispatchFn(params);
                }

                last = idx;
            }

        }

        params.m_Operation = RENDER_LIST_OPERATION_END;
        params.m_Begin = 0;
        params.m_End = 0;
        params.m_Buf = 0;

        {
            DM_PROFILE("Dispatch_End");

            for (uint32_t i=0;i!=context->m_RenderListDispatch.Size();i++)
            {
                const RenderListDispatch& d = context->m_RenderListDispatch[i];
                params.m_UserData = d.m_UserData;
                d.m_DispatchFn(params);
            }
        }

        return Draw(context, predicate, constant_buffer);
    }

    void DispatchCompute(HRenderContext render_context, uint32_t group_count_x, uint32_t group_count_y, uint32_t group_count_z, HNamedConstantBuffer constant_buffer)
    {
        if (render_context->m_ComputeProgram == 0)
        {
            return;
        }

        dmGraphics::HContext context = dmRender::GetGraphicsContext(render_context);
        dmGraphics::HTexture render_context_textures[RenderObject::MAX_TEXTURE_COUNT];
        memset(render_context_textures, 0, sizeof(render_context_textures));

        dmGraphics::EnableProgram(context, render_context->m_ComputeProgram->m_Program);
        GetRenderContextTextures(render_context, 0, render_context->m_ComputeProgram, render_context_textures);

        uint8_t next_texture_unit = 0;
        for (uint32_t i = 0; i < RenderObject::MAX_TEXTURE_COUNT; ++i)
        {
            if (render_context_textures[i])
            {
                dmGraphics::HTexture texture = render_context_textures[i];

                uint32_t num_texture_handles = dmGraphics::GetNumTextureHandles(texture);
                for (int sub_handle = 0; sub_handle < num_texture_handles; ++sub_handle)
                {
                    // TODO paged-atlas: We can remove the HSampler concept now I think, unless we want to do validation in a debug runtime?
                    //HSampler sampler = GetMaterialSampler(material, next_texture_unit);
                    dmGraphics::EnableTexture(context, next_texture_unit, sub_handle, texture);
                    //ApplyMaterialSampler(render_context, material, sampler, next_texture_unit, texture);
                    next_texture_unit++;
                }
            }
        }

        ApplyComputeProgramConstants(render_context, render_context->m_ComputeProgram);

        if (constant_buffer)
        {
            ApplyNamedConstantBuffer(render_context, render_context->m_ComputeProgram, constant_buffer);
        }

        dmGraphics::DispatchCompute(context, group_count_x, group_count_y, group_count_z);

        next_texture_unit = 0;
        for (uint32_t i = 0; i < RenderObject::MAX_TEXTURE_COUNT; ++i)
        {
            if (render_context_textures[i])
            {
                dmGraphics::HTexture texture = render_context_textures[i];
                uint32_t num_texture_handles = dmGraphics::GetNumTextureHandles(texture);
                for (int sub_handle = 0; sub_handle < num_texture_handles; ++sub_handle)
                {
                    dmGraphics::DisableTexture(context, next_texture_unit, texture);
                    next_texture_unit++;
                }
            }
        }

        dmGraphics::DisableProgram(context);
        TrimTextureBindingTable(render_context);
    }

    // NOTE: Currently only used externally in 1 test (fontview.cpp)
    // TODO: Replace that occurrance with DrawRenderList
    Result Draw(HRenderContext render_context, HPredicate predicate, HNamedConstantBuffer constant_buffer)
    {
        if (render_context == 0x0)
            return RESULT_INVALID_CONTEXT;

        dmGraphics::HContext context = dmRender::GetGraphicsContext(render_context);
        dmGraphics::HTexture render_context_textures[RenderObject::MAX_TEXTURE_COUNT] = {};

        HMaterial material         = render_context->m_Material;
        HMaterial context_material = render_context->m_Material;

        if(context_material)
        {
            dmGraphics::EnableProgram(context, GetMaterialProgram(context_material));
            GetRenderContextTextures(render_context, context_material, 0, render_context_textures);
        }

        dmGraphics::PipelineState ps_orig = dmGraphics::GetPipelineState(context);

        for (uint32_t i = 0; i < render_context->m_RenderObjects.Size(); ++i)
        {
            RenderObject* ro = render_context->m_RenderObjects[i];
            if (ro->m_VertexCount == 0)
                continue;

            MaterialTagList taglist;
            uint32_t taglistkey = dmRender::GetMaterialTagListKey(ro->m_Material);
            dmRender::GetMaterialTagList(render_context, taglistkey, &taglist);

            if (predicate && !dmRender::MatchMaterialTags(taglist.m_Count, taglist.m_Tags, predicate->m_TagCount, predicate->m_Tags))
            {
                continue;
            }

            if (!context_material)
            {
                if(material != ro->m_Material)
                {
                    material = ro->m_Material;
                    dmGraphics::EnableProgram(context, GetMaterialProgram(material));
<<<<<<< HEAD
                    GetRenderContextTextures(render_context, material, 0, render_context_textures);
=======
                    // Reset the override texture binding array. The new material may have a different
                    // resource layout than the current material.
                    memset(render_context_textures, 0, sizeof(render_context_textures));
                    GetRenderContextTextures(render_context, material, render_context_textures);
>>>>>>> 05aa8130
                }
            }

            ApplyMaterialConstants(render_context, material, ro);

            if (ro->m_ConstantBuffer) // from components/scripts
                ApplyNamedConstantBuffer(render_context, material, ro->m_ConstantBuffer);

            if (constant_buffer) // from render script
                ApplyNamedConstantBuffer(render_context, material, constant_buffer);

            ApplyRenderState(render_context, render_context->m_GraphicsContext, dmGraphics::GetPipelineState(context), ro);

            uint8_t next_texture_unit = 0;
            for (uint32_t i = 0; i < RenderObject::MAX_TEXTURE_COUNT; ++i)
            {
                dmGraphics::HTexture texture = ro->m_Textures[i];
                if (render_context_textures[i])
                {
                    texture = render_context_textures[i];
                }

                if (texture)
                {
                    uint32_t num_texture_handles = dmGraphics::GetNumTextureHandles(texture);
                    for (int sub_handle = 0; sub_handle < num_texture_handles; ++sub_handle)
                    {
                        // TODO paged-atlas: We can remove the HSampler concept now I think, unless we want to do validation in a debug runtime?
                        HSampler sampler = GetMaterialSampler(material, next_texture_unit);

                        dmGraphics::EnableTexture(context, next_texture_unit, sub_handle, texture);
                        ApplyMaterialSampler(render_context, material, sampler, next_texture_unit, texture);

                        next_texture_unit++;
                    }
                }
            }

            dmGraphics::HProgram material_program = GetMaterialProgram(material);

            for (int i = 0; i < RenderObject::MAX_VERTEX_BUFFER_COUNT; ++i)
            {
                if (ro->m_VertexBuffers[i])
                {
                    dmGraphics::EnableVertexBuffer(context, ro->m_VertexBuffers[i], i);
                }
                if (ro->m_VertexDeclarations[i])
                {
                    dmGraphics::EnableVertexDeclaration(context, ro->m_VertexDeclarations[i], i, material_program);
                }
            }

            if (ro->m_IndexBuffer)
                dmGraphics::DrawElements(context, ro->m_PrimitiveType, ro->m_VertexStart, ro->m_VertexCount, ro->m_IndexType, ro->m_IndexBuffer);
            else
                dmGraphics::Draw(context, ro->m_PrimitiveType, ro->m_VertexStart, ro->m_VertexCount);

            for (int i = 0; i < RenderObject::MAX_VERTEX_BUFFER_COUNT; ++i)
            {
                if (ro->m_VertexBuffers[i])
                {
                    dmGraphics::DisableVertexBuffer(context, ro->m_VertexBuffers[i]);
                }

                if (ro->m_VertexDeclarations[i])
                {
                    dmGraphics::DisableVertexDeclaration(context, ro->m_VertexDeclarations[i]);
                }
            }

            next_texture_unit = 0;
            for (uint32_t i = 0; i < RenderObject::MAX_TEXTURE_COUNT; ++i)
            {
                dmGraphics::HTexture texture = ro->m_Textures[i];
                if (render_context_textures[i])
                    texture = render_context_textures[i];
                if (texture)
                {
                    for (int sub_handle = 0; sub_handle < dmGraphics::GetNumTextureHandles(texture); ++sub_handle)
                    {
                        dmGraphics::DisableTexture(context, next_texture_unit, texture);
                        next_texture_unit++;
                    }
                }
            }
        }

        ResetRenderStateIfChanged(context, ps_orig, dmGraphics::GetPipelineState(context));

        TrimTextureBindingTable(render_context);

        return RESULT_OK;
    }

    Result DrawDebug3d(HRenderContext context, const FrustumOptions* frustum_options)
    {
        if (!context->m_DebugRenderer.m_RenderContext) {
            return RESULT_INVALID_CONTEXT;
        }
        return DrawRenderList(context, &context->m_DebugRenderer.m_3dPredicate, 0, frustum_options);
    }

    Result DrawDebug2d(HRenderContext context) // Deprecated
    {
        if (!context->m_DebugRenderer.m_RenderContext) {
            return RESULT_INVALID_CONTEXT;
        }
        return DrawRenderList(context, &context->m_DebugRenderer.m_2dPredicate, 0, 0);
    }

    HPredicate NewPredicate()
    {
        HPredicate predicate = new Predicate();
        return predicate;
    }

    void DeletePredicate(HPredicate predicate)
    {
        delete predicate;
    }

    Result AddPredicateTag(HPredicate predicate, dmhash_t tag)
    {
        if (predicate->m_TagCount == dmRender::Predicate::MAX_TAG_COUNT)
        {
            return RESULT_OUT_OF_RESOURCES;
        }
        predicate->m_Tags[predicate->m_TagCount++] = tag;
        std::sort(predicate->m_Tags, predicate->m_Tags+predicate->m_TagCount);
        return RESULT_OK;
    }
}<|MERGE_RESOLUTION|>--- conflicted
+++ resolved
@@ -1062,14 +1062,11 @@
                 {
                     material = ro->m_Material;
                     dmGraphics::EnableProgram(context, GetMaterialProgram(material));
-<<<<<<< HEAD
-                    GetRenderContextTextures(render_context, material, 0, render_context_textures);
-=======
+
                     // Reset the override texture binding array. The new material may have a different
                     // resource layout than the current material.
                     memset(render_context_textures, 0, sizeof(render_context_textures));
-                    GetRenderContextTextures(render_context, material, render_context_textures);
->>>>>>> 05aa8130
+                    GetRenderContextTextures(render_context, material, 0, render_context_textures);
                 }
             }
 
