--- conflicted
+++ resolved
@@ -545,40 +545,6 @@
         return false;
     }
 
-<<<<<<< HEAD
-    static void FillAttributeInfos(dmRig::AttributeInfo* material_infos, uint32_t material_infos_count, const dmGraphics::VertexAttribute* attributes, uint32_t attribute_count, dmRig::AttributeInfo* attribute_infos)
-    {
-        for (int i = 0; i < material_infos_count; ++i)
-        {
-            int attribute_index        = FindAttributeIndex(attributes, attribute_count, material_infos[i].m_Attribute->m_NameHash);
-            dmRig::AttributeInfo& info = attribute_infos[i];
-            info.m_Attribute           = material_infos[i].m_Attribute;
-            info.m_ValuePtr            = material_infos[i].m_ValuePtr;
-            info.m_ValueByteSize       = material_infos[i].m_ValueByteSize;
-
-            if (attribute_index >= 0)
-            {
-                dmGraphics::GetAttributeValues(attributes[attribute_index], &info.m_ValuePtr, &info.m_ValueByteSize);
-            }
-        }
-    }
-
-    static uint32_t FillMaterialAttributeInfos(dmRender::HMaterial material, dmRig::AttributeInfo* infos)
-    {
-        const dmGraphics::VertexAttribute* attributes = 0;
-        uint32_t attributes_count                     = 0;
-        dmRender::GetMaterialProgramAttributes(material, &attributes, &attributes_count);
-        attributes_count = dmMath::Min(attributes_count, (uint32_t) dmGraphics::MAX_VERTEX_STREAM_COUNT);
-
-        for (int i = 0; i < attributes_count; ++i)
-        {
-            dmRig::AttributeInfo& info = infos[i];
-            info.m_Attribute = attributes + i;
-            dmRender::GetMaterialProgramAttributeValues(material, i, &info.m_ValuePtr, &info.m_ValueByteSize);
-        }
-        return attributes_count;
-    }
-
     static void CreateCustomVertexDeclaration(
         dmGraphics::HContext graphics_context,
         const dmGraphics::HVertexDeclaration& vx_decl_in,
@@ -651,8 +617,6 @@
         dmGraphics::DeleteVertexStreamDeclaration(stream_declaration);
     }
 
-=======
->>>>>>> dc5dfd6c
     static void SetupMeshAttributeRenderData(dmRender::HRenderContext render_context, dmRender::HMaterial material, const MeshRenderItem* render_item, dmGraphics::VertexAttribute* model_attributes, uint32_t model_attribute_count, MeshAttributeRenderData* rd)
     {
         assert(!rd->m_VertexBuffer);
@@ -662,32 +626,8 @@
         dmGraphics::HVertexDeclaration material_vx_decl      = dmRender::GetVertexDeclaration(material);
         dmGraphics::HVertexDeclaration material_vx_decl_inst = dmRender::GetInstanceVertexDeclaration(material);
 
-        dmRig::AttributeInfo material_attributes[dmGraphics::MAX_VERTEX_STREAM_COUNT];
-        uint32_t material_attributes_count = FillMaterialAttributeInfos(material, material_attributes);
-
-        dmRig::AttributeInfo attributes[dmGraphics::MAX_VERTEX_STREAM_COUNT];
-        FillAttributeInfos(material_attributes, material_attributes_count, model_attributes, model_attribute_count, attributes);
-
-        if (material_vx_decl)
-        {
-            CreateCustomVertexDeclaration(graphics_context, material_vx_decl, material_attributes, attributes, material_attributes_count, render_item->m_Buffers->m_VertexCount, &rd->m_VertexDeclaration, &rd->m_VertexBuffer, dmGraphics::VertexAttribute::VERTEX_STEP_FUNCTION_VERTEX);
-        }
-
-        if (material_vx_decl_inst)
-        {
-            CreateCustomVertexDeclaration(graphics_context, material_vx_decl_inst, material_attributes, attributes, material_attributes_count, 0, &rd->m_InstanceVertexDeclaration, 0, dmGraphics::VertexAttribute::VERTEX_STEP_FUNCTION_INSTANCE);
-        }
-
-<<<<<<< HEAD
-        rd->m_Initialized = true;
-
-        /*
-        dmRig::AttributeInfo material_attributes[dmGraphics::MAX_VERTEX_STREAM_COUNT];
-        uint32_t material_attributes_count = FillMaterialAttributeInfos(material, material_attributes);
-=======
         dmGraphics::VertexAttributeInfos material_infos;
         FillMaterialAttributeInfos(material, material_vx_decl, &material_infos);
->>>>>>> dc5dfd6c
 
         dmGraphics::VertexAttributeInfos attribute_infos;
         FillAttributeInfos(0, INVALID_DYNAMIC_ATTRIBUTE_INDEX, // Dynamic vertex attributes are not supported yet
@@ -695,6 +635,25 @@
                     model_attribute_count,
                     &material_infos,
                     &attribute_infos);
+
+        if (material_vx_decl)
+        {
+            CreateCustomVertexDeclaration(graphics_context, material_vx_decl, material_attributes, attributes, material_attributes_count, render_item->m_Buffers->m_VertexCount, &rd->m_VertexDeclaration, &rd->m_VertexBuffer, dmGraphics::VertexAttribute::VERTEX_STEP_FUNCTION_VERTEX);
+        }
+
+        if (material_vx_decl_inst)
+        {
+            CreateCustomVertexDeclaration(graphics_context, material_vx_decl_inst, material_attributes, attributes, material_attributes_count, 0, &rd->m_InstanceVertexDeclaration, 0, dmGraphics::VertexAttribute::VERTEX_STEP_FUNCTION_INSTANCE);
+        }
+
+        rd->m_Initialized = true;
+
+        /*
+        dmRig::AttributeInfo material_attributes[dmGraphics::MAX_VERTEX_STREAM_COUNT];
+        uint32_t material_attributes_count = FillMaterialAttributeInfos(material, material_attributes);
+
+        dmRig::AttributeInfo attributes[dmGraphics::MAX_VERTEX_STREAM_COUNT];
+        FillAttributeInfos(material_attributes, material_attributes_count, model_attributes, model_attribute_count, attributes);
 
         uint8_t* scratch_attribute_vertex = (uint8_t*) malloc(dmGraphics::GetVertexDeclarationStride(material_vx_decl));
         uint32_t custom_vertex_size       = 0;
@@ -1264,11 +1223,7 @@
                         &material_infos,
                         &attribute_infos);
 
-<<<<<<< HEAD
-                    vb_end = dmRig::GenerateVertexDataFromAttributes(world->m_RigContext, c->m_RigInstance, render_item->m_Mesh, *world_matrix, attributes, material_attributes_count, vertex_stride, vb_end);
-=======
-                    vb_end = dmRig::GenerateVertexDataFromAttributes(world->m_RigContext, c->m_RigInstance, render_item->m_Mesh, world_matrix, &attribute_infos, vertex_stride, vb_end);
->>>>>>> dc5dfd6c
+                    vb_end = dmRig::GenerateVertexDataFromAttributes(world->m_RigContext, c->m_RigInstance, render_item->m_Mesh, *world_matrix, &attribute_infos, vertex_stride, vb_end);
                 }
                 else
                 {
