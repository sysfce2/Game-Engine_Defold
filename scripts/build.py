#!/usr/bin/env python
# Copyright 2020-2024 The Defold Foundation
# Copyright 2014-2020 King
# Copyright 2009-2014 Ragnar Svensson, Christian Murray
# Licensed under the Defold License version 1.0 (the "License"); you may not use
# this file except in compliance with the License.
#
# You may obtain a copy of the License, together with FAQs at
# https://www.defold.com/license
#
# Unless required by applicable law or agreed to in writing, software distributed
# under the License is distributed on an "AS IS" BASIS, WITHOUT WARRANTIES OR
# CONDITIONS OF ANY KIND, either express or implied. See the License for the
# specific language governing permissions and limitations under the License.

# add build_tools folder to the import search path
import sys, os, platform
from os.path import join, dirname, basename, relpath, expanduser, normpath, abspath, splitext
sys.path.append(os.path.join(normpath(join(dirname(abspath(__file__)), '..')), "build_tools"))

import shutil, zipfile, re, itertools, json, platform, math, mimetypes, hashlib
import optparse, pprint, subprocess, urllib, urllib.parse, tempfile, time
import github
import run
import s3
import sdk
import release_to_github
import release_to_steam
import BuildUtility
import http_cache
from datetime import datetime
from urllib.parse import urlparse
from glob import glob
from threading import Thread, Event
from queue import Queue
from configparser import ConfigParser

BASE_PLATFORMS = [  'x86_64-linux',
                    'x86_64-macos', 'arm64-macos',
                    'win32', 'x86_64-win32',
                    'x86_64-ios', 'arm64-ios',
                    'armv7-android', 'arm64-android',
                    'js-web', 'wasm-web']

sys.dont_write_bytecode = True
try:
    import build_vendor
    sys.modules['build_private'] = build_vendor
    print("Imported %s from %s" % ('build_private', build_vendor.__file__))
except ModuleNotFoundError as e:
    if "No module named 'build_vendor'" in str(e):
        print("Couldn't find build_vendor.py. Skipping.")
        pass
    else:
        raise e
except Exception as e:
    print("Failed to import build_vendor.py:")
    raise e

sys.dont_write_bytecode = False
try:
    import build_private
except Exception:
    pass

if 'build_private' not in sys.modules:
    class build_private(object):
        @classmethod
        def get_target_platforms(cls):
            return []
        @classmethod
        def get_install_host_packages(cls, platform): # Returns the packages that should be installed for the host
            return []
        @classmethod
        def get_install_target_packages(cls, platform): # Returns the packages that should be installed for the target
            return []
        @classmethod
        def install_sdk(cls, configuration, platform): # Installs the sdk for the private platform
            pass
        @classmethod
        def is_library_supported(cls, platform, library):
            return True
        @classmethod
        def is_repo_private(self):
            return False
        @classmethod
        def get_tag_suffix(self):
            return ''

assert(hasattr(build_private, 'get_target_platforms'))
assert(hasattr(build_private, 'get_install_host_packages'))
assert(hasattr(build_private, 'get_install_target_packages'))
assert(hasattr(build_private, 'install_sdk'))
assert(hasattr(build_private, 'is_library_supported'))
assert(hasattr(build_private, 'is_repo_private'))
assert(hasattr(build_private, 'get_tag_suffix'))

def get_target_platforms():
    return BASE_PLATFORMS + build_private.get_target_platforms()

PACKAGES_ALL="protobuf-3.20.1 waf-2.0.3 junit-4.6 jsign-4.2 protobuf-java-3.20.1 openal-1.1 maven-3.0.1 vecmath vpx-1.7.0 luajit-2.1.0-04dca79 tremolo-b0cb4d1 defold-robot-0.7.0 bullet-2.77 libunwind-395b27b68c5453222378bc5fe4dab4c6db89816a jctest-0.10.2 vulkan-1.3.261.1".split()
PACKAGES_HOST="vpx-1.7.0 luajit-2.1.0-04dca79 tremolo-b0cb4d1".split()
PACKAGES_IOS_X86_64="protobuf-3.20.1 luajit-2.1.0-04dca79 tremolo-b0cb4d1 bullet-2.77 glfw-2.7.1".split()
PACKAGES_IOS_64="protobuf-3.20.1 luajit-2.1.0-04dca79 tremolo-b0cb4d1 bullet-2.77 moltenvk-1.3.261.1 glfw-2.7.1".split()
PACKAGES_MACOS_X86_64="protobuf-3.20.1 luajit-2.1.0-04dca79 vpx-1.7.0 tremolo-b0cb4d1 bullet-2.77 spirv-cross-dae7a689 spirv-tools-b21dda0e glslang-42d9adf5 moltenvk-1.3.261.1 lipo-9ffdea2 sassc-5472db213ec223a67482df2226622be372921847 glfw-3.4 tint-22b958".split()
PACKAGES_MACOS_ARM64="protobuf-3.20.1 luajit-2.1.0-04dca79 vpx-1.7.0 tremolo-b0cb4d1 bullet-2.77 spirv-cross-dae7a689 spirv-tools-b21dda0e glslang-42d9adf5 moltenvk-1.3.261.1 lipo-9ffdea2 glfw-3.4 tint-22b958".split()
PACKAGES_WIN32="protobuf-3.20.1 luajit-2.1.0-04dca79 openal-1.1 glut-3.7.6 bullet-2.77 vulkan-1.3.261.1 glfw-3.4".split()
PACKAGES_WIN32_64="protobuf-3.20.1 luajit-2.1.0-04dca79 openal-1.1 glut-3.7.6 sassc-5472db213ec223a67482df2226622be372921847 bullet-2.77 glslang-42d9adf5 spirv-cross-edd66a2f spirv-tools-d24a39a7 vulkan-1.3.261.1 lipo-9ffdea2 glfw-3.4".split()
PACKAGES_LINUX_64="protobuf-3.20.1 luajit-2.1.0-04dca79 sassc-5472db213ec223a67482df2226622be372921847 bullet-2.77 glslang-ba5c010c spirv-cross-edd66a2f spirv-tools-d24a39a7 vulkan-1.1.108 lipo-9ffdea2 glfw-2.7.1 tint-22b958".split()
PACKAGES_ANDROID="protobuf-3.20.1 android-support-multidex androidx-multidex luajit-2.1.0-04dca79 tremolo-b0cb4d1 bullet-2.77 glfw-2.7.1".split()
PACKAGES_ANDROID.append(sdk.ANDROID_PACKAGE)
PACKAGES_ANDROID_64="protobuf-3.20.1 android-support-multidex androidx-multidex luajit-2.1.0-04dca79 tremolo-b0cb4d1 bullet-2.77 glfw-2.7.1".split()
PACKAGES_ANDROID_64.append(sdk.ANDROID_PACKAGE)
PACKAGES_EMSCRIPTEN="protobuf-3.20.1 bullet-2.77 glfw-2.7.1".split()
PACKAGES_NODE_MODULES="xhr2-0.1.0".split()

DMSDK_PACKAGES_ALL="vectormathlibrary-r1649".split()

CDN_PACKAGES_URL=os.environ.get("DM_PACKAGES_URL", None)
DEFAULT_ARCHIVE_DOMAIN=os.environ.get("DM_ARCHIVE_DOMAIN", "d.defold.com")
DEFAULT_RELEASE_REPOSITORY=os.environ.get("DM_RELEASE_REPOSITORY") if os.environ.get("DM_RELEASE_REPOSITORY") else release_to_github.get_current_repo()

PACKAGES_TAPI_VERSION="tapi1.6"
PACKAGES_NODE_MODULE_XHR2="xhr2-v0.1.0"
PACKAGES_ANDROID_NDK="android-ndk-r{0}".format(sdk.ANDROID_NDK_VERSION)
PACKAGES_ANDROID_SDK="android-sdk"
PACKAGES_CCTOOLS_PORT="cctools-port-darwin19-6c438753d2252274678d3e0839270045698c159b-linux"

NODE_MODULE_LIB_DIR = os.path.join("ext", "lib", "node_modules")
EMSCRIPTEN_VERSION_STR = "3.1.65"
EMSCRIPTEN_SDK = "sdk-{0}-64bit".format(EMSCRIPTEN_VERSION_STR)
PACKAGES_EMSCRIPTEN_SDK="emsdk-{0}".format(EMSCRIPTEN_VERSION_STR)
SHELL = os.environ.get('SHELL', 'bash')
# Don't use WSL from the msys/cygwin terminal
if os.environ.get('TERM','') in ('cygwin',):
    if 'WD' in os.environ:
        SHELL= '%s\\bash.exe' % os.environ['WD'] # the binary directory

ENGINE_LIBS = "testmain dlib jni texc modelc ddf platform graphics particle lua hid input physics resource extension script render rig gameobject gui sound liveupdate crash gamesys tools record profiler engine sdk".split()
HOST_LIBS = "testmain dlib jni texc modelc".split()

EXTERNAL_LIBS = "glfw bullet3d".split()

def get_host_platform():
    return sdk.get_host_platform()

def format_exes(name, platform):
    prefix = ''
    suffix = ['']
    if 'win32' in platform:
        suffix = ['.exe']
    elif 'android' in platform:
        prefix = 'lib'
        suffix = ['.so']
    elif 'js-web' in platform:
        prefix = ''
        suffix = ['.js']
    elif 'wasm-web' in platform:
        prefix = ''
        suffix = ['.js', '.wasm']
    elif platform in ['arm64-nx64']:
        prefix = ''
        suffix = ['.nss', '.nso']
    elif platform in ['x86_64-ps4', 'x86_64-ps5']:
        prefix = ''
        suffix = ['.elf']
    else:
        suffix = ['']

    exes = []
    for suff in suffix:
        exes.append('%s%s%s' % (prefix, name, suff))
    return exes

def format_lib(name, platform):
    prefix = 'lib'
    suffix = ''
    if 'macos' in platform or 'ios' in platform:
        suffix = '.dylib'
    elif 'win32' in platform:
        prefix = ''
        suffix = '.dll'
    else:
        suffix = '.so'
    return '%s%s%s' % (prefix, name, suffix)

class ThreadPool(object):
    def __init__(self, worker_count):
        self.workers = []
        self.work_queue = Queue()

        for _ in range(worker_count):
            w = Thread(target = self.worker, daemon=True)
            w.start()
            self.workers.append(w)

    def worker(self):
        func, args, future = self.work_queue.get()
        while func:
            try:
                result = func(*args)
                future.result = result
            except Exception as e:
                future.result = e
            future.event.set()
            func, args, future = self.work_queue.get()

class Future(object):
    def __init__(self, pool, f, *args):
        self.result = None
        self.event = Event()
        pool.work_queue.put([f, args, self])

    def __call__(self):
        try:
            # In order to respond to ctrl+c wait with timeout...
            while not self.event.is_set():
                self.event.wait(0.1)
        except KeyboardInterrupt as e:
            sys.exit(0)

        if isinstance(self.result, Exception):
            raise self.result
        else:
            return self.result

def download_sdk(conf, url, targetfolder, strip_components=1, force_extract=False, format='z'):
    if not os.path.exists(targetfolder) or force_extract:
        if not os.path.exists(os.path.dirname(targetfolder)):
            os.makedirs(os.path.dirname(targetfolder))
        path = conf.get_local_or_remote_file(url)
        conf._extract_tgz_rename_folder(path, targetfolder, strip_components, format=format)
    else:
        print ("SDK already installed:", targetfolder)

class Configuration(object):
    def __init__(self, dynamo_home = None,
                 target_platform = None,
                 skip_tests = False,
                 skip_codesign = False,
                 skip_docs = False,
                 skip_builtins = False,
                 skip_bob_light = False,
                 disable_ccache = False,
                 generate_compile_commands = False,
                 no_colors = False,
                 archive_domain = None,
                 package_path = None,
                 set_version = None,
                 channel = None,
                 engine_artifacts = None,
                 waf_options = [],
                 save_env_path = None,
                 notarization_username = None,
                 notarization_password = None,
                 notarization_itc_provider = None,
                 github_token = None,
                 github_target_repo = None,
                 github_sha1 = None,
                 version = None,
                 codesigning_identity = None,
                 gcloud_projectid = None,
                 gcloud_location = None,
                 gcloud_keyringname = None,
                 gcloud_keyname = None,
                 gcloud_certfile = None,
                 gcloud_keyfile = None,
                 verbose = False):

        if sys.platform == 'win32':
            home = os.environ['USERPROFILE']
        else:
            home = os.environ['HOME']

        self.dynamo_home = dynamo_home if dynamo_home else join(os.getcwd(), 'tmp', 'dynamo_home')
        self.ext = join(self.dynamo_home, 'ext')
        self.dmsdk = join(self.dynamo_home, 'sdk')
        self.defold = normpath(join(dirname(abspath(__file__)), '..'))
        self.defold_root = os.getcwd()
        self.host = get_host_platform()
        self.target_platform = target_platform

        self.build_utility = BuildUtility.BuildUtility(self.target_platform, self.host, self.dynamo_home)

        self.skip_tests = skip_tests
        self.skip_codesign = skip_codesign
        self.skip_docs = skip_docs
        self.skip_builtins = skip_builtins
        self.skip_bob_light = skip_bob_light
        self.disable_ccache = disable_ccache
        self.generate_compile_commands = generate_compile_commands
        self.no_colors = no_colors
        self.archive_path = "s3://%s/archive" % (archive_domain)
        self.archive_domain = archive_domain
        self.package_path = package_path
        self.set_version = set_version
        self.channel = channel
        self.engine_artifacts = engine_artifacts
        self.waf_options = waf_options
        self.save_env_path = save_env_path
        self.notarization_username = notarization_username
        self.notarization_password = notarization_password
        self.notarization_itc_provider = notarization_itc_provider
        self.github_token = github_token
        self.github_target_repo = github_target_repo
        self.github_sha1 = github_sha1
        self.version = version
        self.codesigning_identity = codesigning_identity
        self.gcloud_projectid = gcloud_projectid
        self.gcloud_location = gcloud_location
        self.gcloud_keyringname = gcloud_keyringname
        self.gcloud_keyname = gcloud_keyname
        self.gcloud_certfile = gcloud_certfile
        self.gcloud_keyfile = gcloud_keyfile
        self.verbose = verbose

        if self.github_token is None:
            self.github_token = os.environ.get("GITHUB_TOKEN")

        self.thread_pool = None
        self.futures = []

        if version is None:
            with open('VERSION', 'r') as f:
                self.version = f.readlines()[0].strip()

        self._create_common_dirs()

    def __del__(self):
        if len(self.futures) > 0:
            print('ERROR: Pending futures (%d)' % len(self.futures))
            os._exit(5)

    def get_python(self):
        return ['python']

    def _create_common_dirs(self):
        for p in ['ext/lib/python', 'share', 'lib/js-web/js', 'lib/wasm-web/js']:
            self._mkdirs(join(self.dynamo_home, p))

    def _mkdirs(self, path):
        if not os.path.exists(path):
            os.makedirs(path)

    def _log(self, msg):
        print(str(msg))
        sys.stdout.flush()
        sys.stderr.flush()

    def _remove_tree(self, path):
        if os.path.exists(path):
            self._log('Removing %s' % path)
            shutil.rmtree(path)

    def distclean(self):
        self._remove_tree(self.dynamo_home)

        for lib in ENGINE_LIBS:
            builddir = join(self.defold_root, 'engine/%s/build' % lib)
            self._remove_tree(builddir)

        # remove engine test dir specifically
        self._remove_tree(join(self.defold_root, 'engine/engine/src/test/build'))

        # Recreate dirs
        self._create_common_dirs()
        self._log('distclean done.')

    def _extract_tgz(self, file, path):
        self._log('Extracting %s to %s' % (file, path))
        self._mkdirs(path)
        suffix = os.path.splitext(file)[1]
        fmts = {'.gz': 'z', '.xz': 'J', '.bzip2': 'j'}
        run.env_command(self._form_env(), ['tar', 'xf%s' % fmts.get(suffix, 'z'), file], cwd = path)

    def _extract_tgz_rename_folder(self, src, target_folder, strip_components=1, format=None):
        src = src.replace('\\', '/')

        force_local = ''
        if os.environ.get('GITHUB_SHA', None) is not None and os.environ.get('TERM', '') == 'cygwin':
            force_local = '--force-local' # to make tar not try to "connect" because it found a colon in the source file

        self._log('Extracting %s to %s/' % (src, target_folder))
        parentdir, dirname = os.path.split(target_folder)
        old_dir = os.getcwd()
        os.chdir(parentdir)
        self._mkdirs(dirname)

        if format is None:
            suffix = os.path.splitext(src)[1]
            fmts = {'.gz': 'z', '.xz': 'J', '.bzip2': 'j'}
            format = fmts.get(suffix, 'z')
        cmd = ['tar', 'xf%s' % format, src, '-C', dirname]
        if strip_components:
            cmd.extend(['--strip-components', '%d' % strip_components])
        if force_local:
            cmd.append(force_local)

        run.env_command(self._form_env(), cmd)
        os.chdir(old_dir)

    def _extract_zip(self, file, path):
        self._log('Extracting %s to %s' % (file, path))

        def _extract_zip_entry( zf, info, extract_dir ):
            zf.extract( info.filename, path=extract_dir )
            out_path = os.path.join( extract_dir, info.filename )
            perm = info.external_attr >> 16
            os.chmod( out_path, perm )

        with zipfile.ZipFile(file, 'r') as zf:
            for info in zf.infolist():
                _extract_zip_entry( zf, info, path )

    def _extract(self, file, path):
        if os.path.splitext(file)[1] == '.zip':
            self._extract_zip(file, path)
        else:
            self._extract_tgz(file, path)

    def _copy(self, src, dst):
        self._log('Copying %s -> %s' % (src, dst))
        shutil.copy(src, dst)

    def _copy_tree(self, src, dst):
        self._log('Copying %s -> %s' % (src, dst))
        shutil.copytree(src, dst)

    def _download(self, url):
        self._log('Downloading %s' % (url))
        path = http_cache.download(url, lambda count, total: self._log('Downloading %s %.2f%%' % (url, 100 * count / float(total))))
        if not path:
            self._log('Downloading %s failed' % (url))
        return path

    def _check_package_path(self):
        if self.package_path is None:
            print("No package path provided. Use either --package-path option or DM_PACKAGES_URL environment variable")
            sys.exit(1)


    def install_ext(self):
        def make_package_path(root, platform, package):
            return join(root, 'packages', package) + '-%s.tar.gz' % platform

        def make_package_paths(root, platform, packages):
            return [make_package_path(root, platform, package) for package in packages]

        print("Installing common packages")
        for p in PACKAGES_ALL:
            self._extract_tgz(make_package_path(self.defold_root, 'common', p), self.ext)

        for p in DMSDK_PACKAGES_ALL:
            self._extract_tgz(make_package_path(self.defold_root, 'common', p), self.dmsdk)

        # TODO: Make sure the order of install does not affect the outcome!

        platform_packages = {
            'win32':          PACKAGES_WIN32,
            'x86_64-win32':   PACKAGES_WIN32_64,
            'x86_64-linux':   PACKAGES_LINUX_64,
            'x86_64-macos':   PACKAGES_MACOS_X86_64,
            'arm64-macos':    PACKAGES_MACOS_ARM64,
            'arm64-ios':      PACKAGES_IOS_64,
            'x86_64-ios':     PACKAGES_IOS_X86_64,
            'armv7-android':  PACKAGES_ANDROID,
            'arm64-android':  PACKAGES_ANDROID_64,
            'js-web':         PACKAGES_EMSCRIPTEN,
            'wasm-web':       PACKAGES_EMSCRIPTEN
        }

        base_platforms = self.get_base_platforms()
        target_platform = self.target_platform
        other_platforms = set(platform_packages.keys()).difference(set(base_platforms), set([target_platform, self.host]))

        if target_platform in ['js-web', 'wasm-web']:
            node_modules_dir = os.path.join(self.dynamo_home, NODE_MODULE_LIB_DIR)
            for package in PACKAGES_NODE_MODULES:
                path = join(self.defold_root, 'packages', package + '.tar.gz')
                name = package.split('-')[0]
                self._extract_tgz(path, join(node_modules_dir, name))

        installed_packages = set()

        for platform in other_platforms:
            packages = platform_packages.get(platform, [])
            package_paths = make_package_paths(self.defold_root, platform, packages)
            print("Installing %s packages " % platform)
            for path in package_paths:
                self._extract_tgz(path, self.ext)
            installed_packages.update(package_paths)

        for base_platform in self.get_base_platforms():
            packages = list(PACKAGES_HOST) + build_private.get_install_host_packages(base_platform)
            packages.extend(platform_packages.get(base_platform, []))
            package_paths = make_package_paths(self.defold_root, base_platform, packages)
            package_paths = [path for path in package_paths if path not in installed_packages]
            if len(package_paths) != 0:
                print("Installing %s packages" % base_platform)
                for path in package_paths:
                    self._extract_tgz(path, self.ext)
                installed_packages.update(package_paths)

        # For easier usage with the extender server, we want the linux protoc tool available
        if target_platform in ('x86_64-macos', 'arm64-macos', 'x86_64-win32', 'x86_64-linux'):
            protobuf_packages = filter(lambda x: "protobuf" in x, PACKAGES_HOST)
            package_paths = make_package_paths(self.defold_root, 'x86_64-linux', protobuf_packages)
            print("Installing %s packages " % 'x86_64-linux')
            for path in package_paths:
                self._extract_tgz(path, self.ext)
            installed_packages.update(package_paths)

        target_packages = platform_packages.get(self.target_platform, []) + build_private.get_install_target_packages(self.target_platform)
        target_package_paths = make_package_paths(self.defold_root, self.target_platform, target_packages)
        target_package_paths = [path for path in target_package_paths if path not in installed_packages]

        if len(target_package_paths) != 0:
            print("Installing %s packages" % self.target_platform)
            for path in target_package_paths:
                self._extract_tgz(path, self.ext)
            installed_packages.update(target_package_paths)

        print("Installing python wheels")
        run.env_command(self._form_env(), self.get_python() + ['-m', 'pip', '-q', '-q', 'install', '-t', join(self.ext, 'lib', 'python'), 'requests', 'pyaml'])
        for whl in glob(join(self.defold_root, 'packages', '*.whl')):
            self._log('Installing %s' % basename(whl))
            run.env_command(self._form_env(), self.get_python() + ['-m', 'pip', '-q', '-q', 'install', '--upgrade', '-t', join(self.ext, 'lib', 'python'), whl])

        print("Installing javascripts")
        for n in 'js-web-pre.js'.split():
            self._copy(join(self.defold_root, 'share', n), join(self.dynamo_home, 'share'))

        for n in 'js-web-pre-engine.js'.split():
            self._copy(join(self.defold_root, 'share', n), join(self.dynamo_home, 'share'))

        print("Installing profiles etc")
        for n in itertools.chain(*[ glob('share/*%s' % ext) for ext in ['.mobileprovision', '.xcent', '.supp']]):
            self._copy(join(self.defold_root, n), join(self.dynamo_home, 'share'))

        # Simple way to reduce number of warnings in the build
        proto_path = os.path.join(self.dynamo_home, 'share', 'proto')
        if not os.path.exists(proto_path):
            os.makedirs(proto_path)

    def get_local_or_remote_file(self, path):
        if os.path.isdir(self.package_path): # is is a local path?
            if os.path.exists(path):
                return os.path.normpath(os.path.abspath(path))
            print("Could not find local file:", path)
            sys.exit(1)
        dirname, basename = os.path.split(path)
        path = dirname + "/" + urllib.parse.quote(basename)
        path = self._download(path) # it should be an url
        if path is None:
            print("Error. Could not download %s" % path)
            sys.exit(1)
        return path

    def check_sdk(self):
        sdkfolder = join(self.ext, 'SDKs')

        self.sdk_info = sdk.get_sdk_info(sdkfolder, target_platform, self.verbose)

        if target_platform in ('js-web', 'wasm-web'): # smoe platforms are not yet supported using this sdk_info mechanic
            return

        # We currently only support a subset of platforms using this mechanic
        if platform in ('x86_64-macos', 'arm64-macos','x86_64-ios','arm64-ios'):
            # TODO: Make sure this check works for all platforms
            if not self.sdk_info:
                print("Couldn't find any sdks for platform", target_platform)
                print("We recommend you follow the setup guide found here: %s" % "https://github.com/defold/defold/blob/dev/README_BUILD.md#important-prerequisite---platform-sdks")
                sys.exit(1)

        if self.verbose:
            print("SDK info:")
            pprint.pprint(self.sdk_info)

    def verify_sdk(self):
        was_verbose = self.verbose
        self.verbose = True
        self.check_sdk()

        def _test_compiler_cmd(self, prefix, verbose):
            return '%s %s/ext/bin/waf --prefix=%s distclean configure build --skip-tests --skip-build-tests %s' % (' '.join(self.get_python()), self.dynamo_home, prefix, verbose and '-v' or '')

        args = _test_compiler_cmd(self, self.dynamo_home, was_verbose)
        args = args.split()
        self._log('Testing compiler for platform %s' % (target_platform))
        cwd = join(self.defold_root, 'engine/sdk/test/toolchain')
        plf_args = ['--platform=%s' % target_platform]
        run.env_command(self._form_env(), args + plf_args + self.waf_options, cwd = cwd)

    def install_sdk(self):
        sdkfolder = join(self.ext, 'SDKs')

        target_platform = self.target_platform
        if target_platform in ('x86_64-macos', 'arm64-macos', 'arm64-ios', 'x86_64-ios'):
            # macOS SDK
            download_sdk(self,'%s/%s.tar.gz' % (self.package_path, sdk.PACKAGES_MACOS_SDK), join(sdkfolder, sdk.PACKAGES_MACOS_SDK))
            download_sdk(self,'%s/%s.darwin.tar.gz' % (self.package_path, sdk.PACKAGES_XCODE_TOOLCHAIN), join(sdkfolder, sdk.PACKAGES_XCODE_TOOLCHAIN))

        if target_platform in ('arm64-ios', 'x86_64-ios'):
            # iOS SDK
            download_sdk(self,'%s/%s.tar.gz' % (self.package_path, sdk.PACKAGES_IOS_SDK), join(sdkfolder, sdk.PACKAGES_IOS_SDK))
            download_sdk(self,'%s/%s.tar.gz' % (self.package_path, sdk.PACKAGES_IOS_SIMULATOR_SDK), join(sdkfolder, sdk.PACKAGES_IOS_SIMULATOR_SDK))

        if 'win32' in target_platform or ('win32' in self.host):
            win32_sdk_folder = join(self.ext, 'SDKs', 'Win32')
            download_sdk(self,'%s/%s.tar.gz' % (self.package_path, sdk.PACKAGES_WIN32_SDK_10), join(win32_sdk_folder, 'WindowsKits', '10') )
            download_sdk(self,'%s/%s.tar.gz' % (self.package_path, sdk.PACKAGES_WIN32_TOOLCHAIN), join(win32_sdk_folder, 'MicrosoftVisualStudio14.0'), strip_components=0 )

            # On OSX, the file system is already case insensitive, so no need to duplicate the files as we do on the extender server

        if target_platform in ('armv7-android', 'arm64-android'):
            host = self.host
            if 'win32' in host:
                host = 'windows'
            elif 'linux' in host:
                host = 'linux'
            elif 'macos' in host:
                host = 'darwin' # our packages are still called darwin

            # Android NDK
            download_sdk(self, '%s/%s-%s.tar.gz' % (self.package_path, PACKAGES_ANDROID_NDK, host), join(sdkfolder, PACKAGES_ANDROID_NDK))
            # Android SDK
            download_sdk(self, '%s/%s-%s-android-%s-%s.tar.gz' % (self.package_path, PACKAGES_ANDROID_SDK, host, sdk.ANDROID_TARGET_API_LEVEL, sdk.ANDROID_BUILD_TOOLS_VERSION), join(sdkfolder, PACKAGES_ANDROID_SDK))

        if 'linux' in self.host:
            download_sdk(self, '%s/%s.tar.xz' % (self.package_path, sdk.PACKAGES_LINUX_TOOLCHAIN), join(sdkfolder, 'linux', sdk.PACKAGES_LINUX_CLANG), format='J')

        if target_platform in ('x86_64-macos', 'arm64-macos', 'arm64-ios', 'x86_64-ios') and 'linux' in self.host:
            if not os.path.exists(join(sdkfolder, 'linux', sdk.PACKAGES_LINUX_CLANG, 'cctools')):
                download_sdk(self, '%s/%s.tar.gz' % (self.package_path, PACKAGES_CCTOOLS_PORT), join(sdkfolder, 'linux', sdk.PACKAGES_LINUX_CLANG), force_extract=True)

        build_private.install_sdk(self, target_platform)

    def get_ems_dir(self):
        return join(self.ext, 'SDKs', 'emsdk-' + EMSCRIPTEN_VERSION_STR)

    def _form_ems_path(self):
        return join(self.get_ems_dir(), 'upstream', 'emscripten')

    def install_ems(self):
        # TODO: should eventually be moved to install_sdk
        emsDir = self.get_ems_dir()

        os.environ['EMSCRIPTEN'] = self._form_ems_path()
        os.environ['EM_CONFIG'] = join(self.get_ems_dir(), '.emscripten')
        os.environ['EM_CACHE'] = join(self.get_ems_dir(), 'emscripten_cache')

        if os.path.isdir(emsDir):
            print("Emscripten is already installed:", emsDir)
        else:
            self._check_package_path()
            path = join(self.package_path, '%s-%s.tar.gz' % (PACKAGES_EMSCRIPTEN_SDK, self.host))
            path = self.get_local_or_remote_file(path)
            self._extract(path, join(self.ext, 'SDKs'))

        config = os.environ['EM_CONFIG']
        if not os.path.isfile(config):
            self.activate_ems()

    def activate_ems(self):
        version = EMSCRIPTEN_VERSION_STR
        run.env_command(self._form_env(), [join(self.get_ems_dir(), 'emsdk'), 'activate', version, '--embedded'])

        # prewarm the cache
        # Although this method might be more "correct", it also takes 10 minutes more than we'd like on CI
        #run.env_command(self._form_env(), ['%s/embuilder.py' % self._form_ems_path(), 'build', 'SYSTEM', 'MINIMAL'])
        # .. so we stick with the old version of prewarming

        # Compile a file warm up the emscripten caches (libc etc)
        c_file = tempfile.mktemp(suffix='.c')
        exe_file = tempfile.mktemp(suffix='.js')
        with open(c_file, 'w') as f:
            f.write('int main() { return 0; }')
        run.env_command(self._form_env(), ['%s/emcc' % self._form_ems_path(), c_file, '-o', '%s' % exe_file])

    def check_ems(self):
        config = join(self.get_ems_dir(), '.emscripten')
        err = False
        if not os.path.isfile(config):
            print('No .emscripten file.')
            err = True
        emsDir = self.get_ems_dir()
        if not os.path.isdir(emsDir):
            print('Emscripten tools not installed.')
            err = True
        if err:
            print('Consider running install_ems')

    def _git_sha1(self, ref = None):
        return self.build_utility.git_sha1(ref)

    def _ziptree(self, path, outfile = None, directory = None):
        # Directory is similar to -C in tar
        if not outfile:
            outfile = tempfile.NamedTemporaryFile(delete = False)

        zip = zipfile.ZipFile(outfile, 'w', zipfile.ZIP_DEFLATED)
        for root, dirs, files in os.walk(path):
            for f in files:
                p = os.path.join(root, f)
                an = p
                if directory:
                    an = os.path.relpath(p, directory)
                zip.write(p, an)

        zip.close()
        return outfile.name

    def _add_files_to_zip(self, zip, paths, basedir=None, topfolder=None):
        for p in paths:
            if not os.path.isfile(p):
                continue
            an = p
            if basedir:
                an = os.path.relpath(p, basedir)
            if topfolder:
                an = os.path.join(topfolder, an)
            zip.write(p, an)

    def _add_file_to_zip(self, zip, src, dst):
        if not os.path.isfile(src):
            self._log("Path is not a file: '%s'" % src)
        zip.write(src, dst)

    def is_cross_platform(self):
        return self.host != self.target_platform

    def is_desktop_target(self):
        return self.target_platform in ['x86_64-linux', 'x86_64-macos', 'arm64-macos', 'x86_64-win32']

    def _package_platform_sdk_headers(self, path):
        with open(path, 'wb') as outfile:
            zip = zipfile.ZipFile(outfile, 'w', zipfile.ZIP_DEFLATED)

            basedir = self.dynamo_home
            topfolder = 'defoldsdk'

            def is_header(path):
                return file.endswith('.h') or file.endswith('.hpp')

            # Includes
            includes = []
            for root, dirs, files in os.walk(os.path.join(self.dynamo_home, "sdk/include")):
                for file in files:
                    if is_header(file):
                        includes.append(os.path.join(root, file))

            # proto _ddf.h + "res_*.h"
            for root, dirs, files in os.walk(os.path.join(self.dynamo_home, "include")):
                for file in files:
                    if is_header(file) and ('ddf' in file or file.startswith('res_')):
                        includes.append(os.path.join(root, file))

            self._add_files_to_zip(zip, includes, basedir, topfolder)

            zip.close()

    def _create_sha256_signature_file(self, input_filepath):
        file_sha256 = hashlib.sha256()
        with open(input_filepath, 'rb') as source_archive:
            for byte_block in iter(lambda: source_archive.read(4096), b""):
                file_sha256.update(byte_block)
            source_archive.close()

        print("File {} sha256 signature is {}".format(input_filepath, file_sha256.hexdigest()))
        sig_filename = None
        with open(splitext(input_filepath)[0] + '.sha256', 'w') as sig_file:
            sig_filename = sig_file.name
            sig_file.write(file_sha256.hexdigest())
            sig_file.close()
        return sig_filename

    # package the native SDK, return the path to the zip file
    # and path to zip sha256 signature file
    def _package_platform_sdk(self, platform):
        sdk_archive_path = join(self.dynamo_home, 'defoldsdk.zip')
        with open(sdk_archive_path, 'wb') as outfile:
            zip = zipfile.ZipFile(outfile, 'w', zipfile.ZIP_DEFLATED)

            topfolder = 'defoldsdk'
            defold_home = os.path.normpath(os.path.join(self.dynamo_home, '..', '..'))

            def is_header(path):
                return file.endswith('.h') or file.endswith('.hpp')

            # Includes
            includes = []
            for root, dirs, files in os.walk(os.path.join(self.dynamo_home, "sdk/include")):
                for file in files:
                    if is_header(file):
                        includes.append(os.path.join(root, file))

            # proto _ddf.h + "res_*.h"
            for root, dirs, files in os.walk(os.path.join(self.dynamo_home, "include")):
                for file in files:
                    if is_header(file) and ('ddf' in file or file.startswith('res_')):
                        includes.append(os.path.join(root, file))

            self._add_files_to_zip(zip, includes, self.dynamo_home, topfolder)

            # Configs
            configs = ['extender/build.yml']
            configs = [os.path.join(self.dynamo_home, x) for x in configs]
            self._add_files_to_zip(zip, configs, self.dynamo_home, topfolder)

            # Variants
            variants = []
            for root, dirs, files in os.walk(os.path.join(self.dynamo_home, "extender/variants")):
                for file in files:
                    if file.endswith('.appmanifest'):
                        variants.append(os.path.join(root, file))

            self._add_files_to_zip(zip, variants, self.dynamo_home, topfolder)

            def _findlibs(libdir):
                paths = os.listdir(libdir)
                paths = [os.path.join(libdir, x) for x in paths if os.path.splitext(x)[1] in ('.a', '.dylib', '.so', '.lib', '.dll')]
                return paths

            def _findjars(jardir, ends_with):
                paths = os.listdir(jardir)
                paths = [os.path.join(jardir, x) for x in paths if x.endswith(ends_with)]
                return paths

            def _findjslibs(libdir):
                paths = os.listdir(libdir)
                paths = [os.path.join(libdir, x) for x in paths if os.path.splitext(x)[1] in ('.js',)]
                return paths

            def _findfiles(directory, exts):
                paths = []
                for root, dirs, files in os.walk(directory):
                    for f in files:
                        if os.path.splitext(f)[1] in exts:
                            paths.append(os.path.join(root, f))
                return paths

            # Dynamo libs
            libdir = os.path.join(self.dynamo_home, 'lib/%s' % platform)
            paths = _findlibs(libdir)
            self._add_files_to_zip(zip, paths, self.dynamo_home, topfolder)
            # External libs
            libdir = os.path.join(self.dynamo_home, 'ext/lib/%s' % platform)
            paths = _findlibs(libdir)
            self._add_files_to_zip(zip, paths, self.dynamo_home, topfolder)

            if platform in ['armv7-android', 'arm64-android']:
                # Android Jars (Dynamo)
                jardir = os.path.join(self.dynamo_home, 'share/java')
                paths = _findjars(jardir, ('android.jar', 'dlib.jar', 'r.jar'))
                self._add_files_to_zip(zip, paths, self.dynamo_home, topfolder)

                # Android Jars (external)
                external_jars = ("android-support-multidex.jar",
                                 "androidx-multidex.jar",
                                 "glfw_android.jar")
                jardir = os.path.join(self.dynamo_home, 'ext/share/java')
                paths = _findjars(jardir, external_jars)
                self._add_files_to_zip(zip, paths, self.dynamo_home, topfolder)

            # Win32 resource files
            if platform in ['win32', 'x86_64-win32']:
                engine_rc = os.path.join(self.dynamo_home, 'lib/%s/defold.ico' % platform)
                defold_ico = os.path.join(self.dynamo_home, 'lib/%s/engine.rc' % platform)
                self._add_files_to_zip(zip, [engine_rc, defold_ico], self.dynamo_home, topfolder)

            if platform in ['js-web']:
                # JavaScript files
                # js-web-pre-x files
                for subdir in ['share', 'lib/js-web/js/', 'ext/lib/js-web/js/']:
                    jsdir = os.path.join(self.dynamo_home, subdir)
                    paths = _findjslibs(jsdir)
                    self._add_files_to_zip(zip, paths, self.dynamo_home, topfolder)

            if platform in ['wasm-web']:
                for subdir in ['lib/wasm-web/js/', 'ext/lib/wasm-web/js/']:
                    jsdir = os.path.join(self.dynamo_home, subdir)
                    paths = _findjslibs(jsdir)
                    self._add_files_to_zip(zip, paths, self.dynamo_home, topfolder)

            if platform in ['x86_64-ps4', 'x86_64-ps5']:
                memory_init = os.path.join(self.dynamo_home, 'ext/lib/%s/memory_init.o' % platform)
                self._add_files_to_zip(zip, [memory_init], self.dynamo_home, topfolder)

            # .proto files
            for d in ['share/proto/', 'ext/include/google/protobuf']:
                protodir = os.path.join(self.dynamo_home, d)
                paths = _findfiles(protodir, ('.proto',))
                self._add_files_to_zip(zip, paths, self.dynamo_home, topfolder)

            # C# files
            for d in ['sdk/cs']:
                protodir = os.path.join(self.dynamo_home, d)
                paths = _findfiles(protodir, ('.csproj','.cs'))
                self._add_files_to_zip(zip, paths, self.dynamo_home, topfolder)

            # pipeline tools
            if platform in ('x86_64-macos','arm64-macos','x86_64-linux','x86_64-win32'): # needed for the linux build server
                # protoc
                protoc = os.path.join(self.dynamo_home, 'ext/bin/%s/protoc' % platform)
                ddfc_py = os.path.join(self.dynamo_home, 'bin/ddfc.py')
                ddfc_cxx = os.path.join(self.dynamo_home, 'bin/ddfc_cxx')
                ddfc_cxx_bat = os.path.join(self.dynamo_home, 'bin/ddfc_cxx.bat')
                ddfc_java = os.path.join(self.dynamo_home, 'bin/ddfc_java')

                # protoc plugin (ddfc.py) needs our dlib_shared too
                plugin_pb2 = os.path.join(self.dynamo_home, 'lib/python/plugin_pb2.py')
                ddf_init = os.path.join(self.dynamo_home, 'lib/python/ddf/__init__.py')
                ddf_extensions_pb2 = os.path.join(self.dynamo_home, 'lib/python/ddf/ddf_extensions_pb2.py')
                ddf_math_pb2 = os.path.join(self.dynamo_home, 'lib/python/ddf/ddf_math_pb2.py')
                dlib_init = os.path.join(self.dynamo_home, 'lib/python/dlib/__init__.py')

                self._add_files_to_zip(zip, [protoc, ddfc_py, ddfc_java, ddfc_cxx, ddfc_cxx_bat, plugin_pb2, ddf_init, ddf_extensions_pb2, ddf_math_pb2, dlib_init], self.dynamo_home, topfolder)

                # workaround for extender running on x86_64-darwin still:
                if platform == 'x86_64-macos':
                    protoc_src = os.path.join(self.dynamo_home, 'ext/bin/%s/protoc' % platform)
                    protoc_dst = '%s/ext/bin/%s/protoc' % (topfolder, "x86_64-darwin")
                    self._add_file_to_zip(zip, protoc_src, protoc_dst)

                # we don't want to run "pip install" on individual sdk files, so we copy the python files as-is
                protobuf_files = []
                for root, dirs, files in os.walk(os.path.join(self.dynamo_home, 'ext/lib/python/google')):
                    for f in files:
                        _, ext = os.path.splitext(f)
                        print (root, f)
                        if ext in ('.pyc',):
                            continue
                        path = os.path.join(root, f)
                        protobuf_files.append(path)

                if not protobuf_files:
                    raise Exception("Failed to find python protobuf folder")

                self._add_files_to_zip(zip, protobuf_files, self.dynamo_home, topfolder)

                # bob pipeline classes
                bob_light = os.path.join(self.dynamo_home, 'share/java/bob-light.jar')
                self._add_files_to_zip(zip, [bob_light], self.dynamo_home, topfolder)


            # For logging, print all paths in zip:
            for x in zip.namelist():
                print(x)

            zip.close()

            sig_filename = self._create_sha256_signature_file(sdk_archive_path)
            return outfile.name, sig_filename
        return None, None

    def build_platform_sdk(self):
        # Helper function to make it easier to build a platform sdk locally
        try:
            path, sig_path = self._package_platform_sdk(self.target_platform)
        except Exception as e:
            print ("Failed to package sdk for platform %s: %s" % (self.target_platform, e))
        else:
            print ("Wrote %s, %s" % (path, sig_path))

    def generate_global_compile_commands_json(self):
        # Generates a "global" compile_commands.json file in the root directory that can be
        # used for example by EasyClangComplete in Sublime Text to get better code completion.
        #
        # Since the engine is built up using sub projects/libs, we generate compile_commands.json
        # files for each of these libraries during a regular build, and collect them and concat
        # them into one big "general"/project wide file here instead.
        #
        # Format of the compile_commands.json file is:
        # >  [
        # >     {
        # >       "file": <file that would be compiled>
        # >       "command": <compile command would be used on the file>,
        # >       "directory": <build directory>,
        # >     },
        # >  ]
        #
        # The method to concat them all is quite simple but seems to work just fine;
        #   - loop over engine library directories and find the compile_commands.json
        #     file in the build subdir, that should have been generated during build_engine
        #   - take all the contents of the file except the starting and ending square brackets
        #     and copy it over into the output json
        #

        self._log("Generating global compile_commands.json")

        # Put the output json in the defold root since its where EasyClangComplete would look for it
        output_path = os.path.join(self.defold_root, 'compile_commands.json')

        result_config = []
        # We loop over engine/<subdirs> and look for engine/<subdir>/build/compile_commands.json
        engine_path = os.path.join(self.defold_root, 'engine')
        for engine_subpath in os.listdir(engine_path):
            potential_json_path = os.path.join(engine_path, engine_subpath, "build", "compile_commands.json")

            if os.path.exists(potential_json_path):
                self._log("Adding %s" % potential_json_path)

                with open(potential_json_path, 'r') as input_file:
                    sub_config = json.load(input_file)
                    for elem in sub_config:
                        result_config.append(elem)
                    input_file.close()
        with open(output_path, 'w') as output_file:
            json.dump(result_config, output_file)
            output_file.close()

    def build_builtins(self):
        with open(join(self.dynamo_home, 'share', 'builtins.zip'), 'wb') as f:
            self._ziptree(join(self.dynamo_home, 'content', 'builtins'), outfile = f, directory = join(self.dynamo_home, 'content'))

    def _strip_engine(self, path):
        """ Strips the debug symbols from an executable """
        if self.target_platform not in ['x86_64-linux','x86_64-macos','arm64-macos','arm64-ios','x86_64-ios','armv7-android','arm64-android']:
            return False

        sdkfolder = join(self.ext, 'SDKs')

        strip = "strip"
        if 'android' in self.target_platform:
            ANDROID_NDK_ROOT = os.path.join(sdkfolder,'android-ndk-r%s' % sdk.ANDROID_NDK_VERSION)

            ANDROID_HOST = 'linux' if sys.platform == 'linux' else 'darwin'
            strip = "%s/toolchains/llvm/prebuilt/%s-x86_64/bin/llvm-strip" % (ANDROID_NDK_ROOT, ANDROID_HOST)

        if self.target_platform in ('x86_64-macos','arm64-macos','arm64-ios','x86_64-ios') and 'linux' == sys.platform:
            strip = os.path.join(sdkfolder, 'linux', sdk.PACKAGES_LINUX_CLANG, 'bin', 'x86_64-apple-darwin19-strip')

        run.shell_command("%s %s" % (strip, path))
        return True

    def archive_engine(self):
        sha1 = self._git_sha1()
        full_archive_path = join(sha1, 'engine', self.target_platform).replace('\\', '/')
        share_archive_path = join(sha1, 'engine', 'share').replace('\\', '/')
        java_archive_path = join(sha1, 'engine', 'share', 'java').replace('\\', '/')
        dynamo_home = self.dynamo_home
        self.full_archive_path = full_archive_path

        bin_dir = self.build_utility.get_binary_path()
        lib_dir = self.target_platform

        # upload editor 2.0 launcher
        if self.target_platform in ['x86_64-linux', 'x86_64-macos', 'arm64-macos', 'x86_64-win32']:
            launcher_name = format_exes("launcher", self.target_platform)[0]
            launcherbin = join(bin_dir, launcher_name)
            self.upload_to_archive(launcherbin, '%s/%s' % (full_archive_path, launcher_name))

        # upload gdc tool on desktop platforms
        if self.is_desktop_target():
            gdc_name = format_exes("gdc", self.target_platform)[0]
            gdc_bin = join(bin_dir, gdc_name)
            self.upload_to_archive(gdc_bin, '%s/%s' % (full_archive_path, gdc_name))

        for n in ['dmengine', 'dmengine_release', 'dmengine_headless']:
            for engine_name in format_exes(n, self.target_platform):
                engine = join(bin_dir, engine_name)
                self.upload_to_archive(engine, '%s/%s' % (full_archive_path, engine_name))
                engine_stripped = join(bin_dir, engine_name + "_stripped")
                shutil.copy2(engine, engine_stripped)
                if self._strip_engine(engine_stripped):
                    self.upload_to_archive(engine_stripped, '%s/stripped/%s' % (full_archive_path, engine_name))
                if 'win32' in self.target_platform:
                    pdb = join(bin_dir, os.path.splitext(engine_name)[0] + '.pdb')
                    self.upload_to_archive(pdb, '%s/%s' % (full_archive_path, os.path.basename(pdb)))

            if 'web' in self.target_platform:
                engine_mem = join(bin_dir, engine_name + '.mem')
                if os.path.exists(engine_mem):
                    self.upload_to_archive(engine_mem, '%s/%s.mem' % (full_archive_path, engine_name))
                engine_symbols = join(bin_dir, engine_name + '.symbols')
                if os.path.exists(engine_symbols):
                    self.upload_to_archive(engine_symbols, '%s/%s.symbols' % (full_archive_path, engine_name))
            elif 'macos' in self.target_platform or 'ios' in self.target_platform:
                engine_symbols = join(bin_dir, engine_name + '.dSYM.zip')
                if os.path.exists(engine_symbols):
                    self.upload_to_archive(engine_symbols, '%s/%s' % (full_archive_path, os.path.basename(engine_symbols)))

        zip_archs = []
        if not self.skip_docs:
            zip_archs.append('ref-doc.zip')
        if not self.skip_builtins:
            zip_archs.append('builtins.zip')
        for zip_arch in zip_archs:
            self.upload_to_archive(join(dynamo_home, 'share', zip_arch), '%s/%s' % (share_archive_path, zip_arch))

        if self.target_platform == 'x86_64-linux':
            # NOTE: It's arbitrary for which platform we archive dlib.jar. Currently set to linux 64-bit
            self.upload_to_archive(join(dynamo_home, 'share', 'java', 'dlib.jar'), '%s/dlib.jar' % (java_archive_path))
            self.upload_to_archive(join(dynamo_home, 'share', 'java', 'modelimporter.jar'), '%s/modelimporter.jar' % (java_archive_path))
            self.upload_to_archive(join(dynamo_home, 'share', 'java', 'texturecompiler.jar'), '%s/texturecompiler.jar' % (java_archive_path))

        if 'android' in self.target_platform:
            files = [
                ('share/java', 'classes.dex'),
                ('ext/share/java', 'android.jar'),
            ]
            for f in files:
                src = join(dynamo_home, f[0], f[1])
                self.upload_to_archive(src, '%s/%s' % (full_archive_path, f[1]))

            resources = self._ziptree(join(dynamo_home, 'ext', 'share', 'java', 'res'), directory = join(dynamo_home, 'ext', 'share', 'java'))
            self.upload_to_archive(resources, '%s/android-resources.zip' % (full_archive_path))

        if self.is_desktop_target():
            libs = ['dlib', 'texc', 'particle', 'modelc']
            for lib in libs:
                lib_name = format_lib('%s_shared' % (lib), self.target_platform)
                lib_path = join(dynamo_home, 'lib', lib_dir, lib_name)
                self.upload_to_archive(lib_path, '%s/%s' % (full_archive_path, lib_name))

        sdkpath, sdk_sig_path = self._package_platform_sdk(self.target_platform)
        self.upload_to_archive(sdkpath, '%s/defoldsdk.zip' % full_archive_path)
        self.upload_to_archive(sdk_sig_path, '%s/defoldsdk.sha256' % full_archive_path)

    def _can_run_tests(self):
        supported_tests = {}
        # E.g. on win64, we can test multiple platforms
        supported_tests['x86_64-win32'] = ['win32', 'x86_64-win32', 'arm64-nx64', 'x86_64-ps4', 'x86_64-ps5']
        supported_tests['arm64-macos'] = ['x86_64-macos', 'arm64-macos']
        supported_tests['x86_64-macos'] = ['x86_64-macos']

        return self.target_platform in supported_tests.get(self.host, []) or self.host == self.target_platform

    def _get_build_flags(self):
        supports_tests = self._can_run_tests()
        skip_tests = '--skip-tests' if self.skip_tests or not supports_tests else ''
        skip_codesign = '--skip-codesign' if self.skip_codesign else ''
        disable_ccache = '--disable-ccache' if self.disable_ccache else ''
        generate_compile_commands = '--generate-compile-commands' if self.generate_compile_commands else ''
        return {'skip_tests':skip_tests, 'skip_codesign':skip_codesign, 'disable_ccache':disable_ccache, 'generate_compile_commands':generate_compile_commands, 'prefix':None}

    def get_base_platforms(self):
        # Base platforms is the platforms to build the base libs for.
        # The base libs are the libs needed to build bob, i.e. contains compiler code.

        platform_dependencies = {'x86_64-macos': ['x86_64-macos'],
                                 'arm64-macos': ['arm64-macos'],
                                 'x86_64-linux': [],
                                 'x86_64-win32': ['win32']}

        platforms = list(platform_dependencies.get(self.host, [self.host]))

        if not self.host in platforms:
            platforms.append(self.host)

        return platforms

# ------------------------------------------------------------
# Gen source files ->

    def _gen_sdk_source_lib(self, libname, args, cwd, info):
        self._log('Generating source for %s' % libname)
        libargs = args + ['-i', info]
        run.env_command(self._form_env(), libargs, cwd = cwd)

    def gen_sdk_source(self):
        print("Generating source!")
        cmd = self.get_python() + [os.path.normpath(join(self.defold_root, './scripts/dmsdk/gen_sdk.py'))]
        for lib in ENGINE_LIBS:
            cwd = 'engine/%s' % lib
            info = join(self.defold_root, 'engine/%s/sdk_gen.json' % lib)
            if os.path.exists(info):
                self._gen_sdk_source_lib(lib, cmd, join(self.defold_root, cwd), info)

# <- Gen source files
# ------------------------------------------------------------

    def _build_engine_cmd(self, skip_tests, skip_codesign, disable_ccache, generate_compile_commands, prefix):
        prefix = prefix and prefix or self.dynamo_home
        return '%s %s/ext/bin/waf --prefix=%s %s %s %s %s distclean configure build install' % (' '.join(self.get_python()), self.dynamo_home, prefix, skip_tests, skip_codesign, disable_ccache, generate_compile_commands)

    def _build_engine_lib(self, args, lib, platform, skip_tests = False, dir = 'engine'):
        self._log('Building %s for %s' % (lib, platform))
        skip_build_tests = []
        if skip_tests and '--skip-build-tests' not in self.waf_options:
            skip_build_tests.append('--skip-tests')
            skip_build_tests.append('--skip-build-tests')
        cwd = join(self.defold_root, '%s/%s' % (dir, lib))
        plf_args = ['--platform=%s' % platform]
        run.env_command(self._form_env(), args + plf_args + self.waf_options + skip_build_tests, cwd = cwd)

# For now gradle right in
# - 'com.dynamo.cr/com.dynamo.cr.bob'
# - 'com.dynamo.cr/com.dynamo.cr.test'
# - 'com.dynamo.cr/com.dynamo.cr.common'
# Maybe in the future we consider to move it into install_ext
    def get_gradle_wrapper(self):
        if os.name == 'nt':  # Windows
            return join('.', 'gradlew.bat')
        else:  # Linux, macOS, or other Unix-like OS
            return join('.', 'gradlew')

    def build_bob_light(self):
        self._log('Building bob light')

        bob_dir = join(self.defold_root, 'com.dynamo.cr/com.dynamo.cr.bob')
        # common_dir = join(self.defold_root, 'com.dynamo.cr/com.dynamo.cr.common')

        sha1 = self._git_sha1()
        if os.path.exists(os.path.join(self.dynamo_home, 'archive', sha1)):
            run.env_shell_command(self._form_env(), "./scripts/copy.sh", cwd=bob_dir)
        else:
            self.copy_local_bob_artefacts()

        env = self._form_env()

        gradle = self.get_gradle_wrapper()
        gradle_args = []
        if self.verbose:
            gradle_args += ['--info']

        env['GRADLE_OPTS'] = '-Dorg.gradle.parallel=true' #-Dorg.gradle.daemon=true 

        # Clean and build the project
        s = run.command(" ".join([gradle, 'clean', 'installBobLight'] + gradle_args), cwd = bob_dir, shell = True, env = env)
        if self.verbose:
        	print (s)

    def build_engine(self):
        self.check_sdk()

        # We want random folder to thoroughly test bob-light
        # We dont' want it to unpack for _every_ single invocation during the build
        os.environ['DM_BOB_ROOTFOLDER'] = tempfile.mkdtemp(prefix='bob-light-')
        self._log("env DM_BOB_ROOTFOLDER=" + os.environ['DM_BOB_ROOTFOLDER'])

        cmd = self._build_engine_cmd(**self._get_build_flags())
        args = cmd.split()
        host = self.host
        # Make sure we build these for the host platform for the toolchain (bob light)
        for lib in HOST_LIBS:
            self._build_engine_lib(args, lib, host)
        if not self.skip_bob_light:
            # We must build bob-light, which builds content during the engine build
            self.build_bob_light()
        # Target libs to build

        engine_libs = list(ENGINE_LIBS)
        for lib in engine_libs:

            # No need to rebuild a library if it has already been built
            if host == self.target_platform:
                if lib in HOST_LIBS:
                    continue

            if not build_private.is_library_supported(target_platform, lib):
                continue
            self._build_engine_lib(args, lib, target_platform)

        self._build_engine_lib(args, 'extender', target_platform, dir = 'share')
        if not self.skip_docs:
            self.build_docs()
        if not self.skip_builtins:
            self.build_builtins()
        if self.generate_compile_commands:
            self.generate_global_compile_commands_json()
        if '--static-analyze' in self.waf_options:
            scan_output_dir = os.path.normpath(os.path.join(os.environ['DYNAMO_HOME'], '..', '..', 'static_analyze'))
            report_dir = os.path.normpath(os.path.join(os.environ['DYNAMO_HOME'], '..', '..', 'report'))
            run.command(self.get_python() + ['./scripts/scan_build_gather_report.py', '-o', report_dir, '-i', scan_output_dir])
            print("Wrote report to %s. Open with 'scan-view .' or 'python -m SimpleHTTPServer'" % report_dir)
            shutil.rmtree(scan_output_dir)

        self._log("Copy platform.sdks.json")
        shutil.copyfile(join(self.defold_root, "share", "platform.sdks.json"), join(self.dynamo_home, "platform.sdks.json"))

        if os.path.exists(os.environ['DM_BOB_ROOTFOLDER']):
            print ("Removing", os.environ['DM_BOB_ROOTFOLDER'])
            shutil.rmtree(os.environ['DM_BOB_ROOTFOLDER'])

    def build_external(self):
        flags = self._get_build_flags()
        flags['prefix'] = join(self.defold_root, 'packages')
        cmd = self._build_engine_cmd(**flags)
        args = cmd.split() + ['package']
        for lib in EXTERNAL_LIBS:
            self._build_engine_lib(args, lib, platform=self.target_platform, dir='external')

    def archive_bob(self):
        sha1 = self._git_sha1()
        full_archive_path = join(sha1, 'bob').replace('\\', '/')
        for p in glob(join(self.dynamo_home, 'share', 'java', 'bob.jar')):
            self.upload_to_archive(p, '%s/%s' % (full_archive_path, basename(p)))

    def copy_local_bob_artefacts(self):
        texc_name = format_lib('texc_shared', self.host)
        modelc_name = format_lib('modelc_shared', self.host)
        luajit_dir = tempfile.mkdtemp()
        cwd = join(self.defold_root, 'com.dynamo.cr/com.dynamo.cr.bob')
        missing = {}
        def add_missing(plf, txt):
            txts = []
            txts = missing.setdefault(plf, txts)
            txts = txts.append(txt)

        for plf in [['win32', 'x86_64-win32'],
                    ['x86_64-win32', 'x86_64-win32'],
                    ['x86_64-linux', 'x86_64-linux'],
                    ['x86_64-macos', 'x86_64-macos'],
                    ['arm64-macos', 'arm64-macos']]:
            luajit_path = join(cwd, '../../packages/luajit-2.1.0-04dca79-%s.tar.gz' % (plf[0]))
            if not os.path.exists(luajit_path):
                add_missing(plf[1], "package '%s' could not be found" % (luajit_path))
            else:
                self._extract(luajit_path, luajit_dir)
                for name in ('luajit-32', 'luajit-64'):
                    luajit_exe = format_exes(name, plf[0])[0]
                    src = join(luajit_dir, 'bin/%s/%s' % (plf[0], luajit_exe))
                    if not os.path.exists(src):
                        continue
                    self._copy(src, join(cwd, 'libexec/%s/%s' % (plf[1], luajit_exe)))

        win32_files = dict([['ext/lib/%s/%s.dll' % (plf[0], lib), 'lib/%s/%s.dll' % (plf[1], lib)] for lib in ['OpenAL32', 'wrap_oal'] for plf in [['win32', 'x86-win32'], ['x86_64-win32', 'x86_64-win32']]])
        macos_files = dict([['ext/lib/%s/lib%s.dylib' % (plf[0], lib), 'lib/%s/lib%s.dylib' % (plf[1], lib)] for lib in [] for plf in [['x86_64-macos', 'x86_64-macos'], ['arm64-macos', 'arm64-macos']]])
        linux_files = dict([['ext/lib/%s/lib%s.so' % (plf[0], lib), 'lib/%s/lib%s.so' % (plf[1], lib)] for lib in [] for plf in [['x86_64-linux', 'x86_64-linux']]])
        js_files = {}
        android_files = {'share/java/classes.dex': 'lib/classes.dex',
                         'ext/share/java/android.jar': 'lib/android.jar'}
        switch_files = {}
        # This dict is being built up and will eventually be used for copying in the end
        # - "type" - what the files are needed for, for error reporting
        #   - pairs of src-file -> dst-file
        artefacts = {'generic': {'share/java/dlib.jar': 'lib/dlib.jar',
                                 'share/java/modelimporter.jar': 'lib/modelimporter.jar',
                                 'share/builtins.zip': 'lib/builtins.zip',
                                 'lib/%s/%s' % (self.host, texc_name): 'lib/%s/%s' % (self.host, texc_name),
                                 'lib/%s/%s' % (self.host, modelc_name): 'lib/%s/%s' % (self.host, modelc_name)},
                     'android-bundling': android_files,
                     'win32-bundling': win32_files,
                     'js-bundling': js_files,
                     'ios-bundling': {},
                     'osx-bundling': macos_files,
                     'linux-bundling': linux_files,
                     'switch-bundling': switch_files}
        # Add dmengine to 'artefacts' procedurally
        for type, plfs in {'android-bundling': [['armv7-android', 'armv7-android'], ['arm64-android', 'arm64-android']],
                           'win32-bundling': [['win32', 'x86-win32'], ['x86_64-win32', 'x86_64-win32']],
                           'js-bundling': [['js-web', 'js-web'], ['wasm-web', 'wasm-web']],
                           'ios-bundling': [['arm64-ios', 'arm64-ios'], ['x86_64-ios', 'x86_64-ios']],
                           'osx-bundling': [['x86_64-macos', 'x86_64-macos'], ['arm64-macos', 'arm64-macos']],
                           'linux-bundling': [['x86_64-linux', 'x86_64-linux']],
                           'switch-bundling': [['arm64-nx64', 'arm64-nx64']]}.items():
            # plfs is pairs of src-platform -> dst-platform
            for plf in plfs:
                exes = format_exes('dmengine', plf[1]) + format_exes('dmengine_release', plf[1])
                artefacts[type].update(dict([['bin/%s/%s' % (plf[0], exe), 'libexec/%s/%s' % (plf[1], exe)] for exe in exes]))
        # Perform the actual copy, or list which files are missing
        for type, files in artefacts.items():
            m = []
            for src, dst in files.items():
                src_path = join(self.dynamo_home, src)
                if not os.path.exists(src_path):
                    m.append(src_path)
                else:
                    dst_path = join(cwd, dst)
                    self._mkdirs(os.path.dirname(dst_path))
                    self._copy(src_path, dst_path)
            if m:
                add_missing(type, m)
        if missing:
            print('*** NOTE! There are missing artefacts.')
            print(json.dumps(missing, indent=2))

    def build_bob(self):
        bob_dir = join(self.defold_root, 'com.dynamo.cr/com.dynamo.cr.bob')
        # common_dir = join(self.defold_root, 'com.dynamo.cr/com.dynamo.cr.common')
        test_dir = join(self.defold_root, 'com.dynamo.cr/com.dynamo.cr.bob.test')

        sha1 = self._git_sha1()
        if os.path.exists(os.path.join(self.dynamo_home, 'archive', sha1)):
            run.env_shell_command(self._form_env(), "./scripts/copy.sh", cwd=bob_dir)
        else:
            self.copy_local_bob_artefacts()

        env = self._form_env()

        gradle = self.get_gradle_wrapper()
        gradle_args = []
        if self.verbose:
            gradle_args += ['--info']

        env['GRADLE_OPTS'] = '-Dorg.gradle.parallel=true' #-Dorg.gradle.daemon=true

        # Clean and build the project
        run.command(" ".join([gradle, 'clean', 'install'] + gradle_args), cwd=bob_dir, shell = True, env = env)

        # Run tests if not skipped
        if not self.skip_tests:
            run.command(" ".join([gradle, 'testJar'] + gradle_args), cwd = test_dir, shell = True, env = env, stdout = None)


    def build_sdk_headers(self):
        # Used to provide a small sized bundle with the headers for any C++ auto completion tools

        # Step 1: Generate the package
        filename = 'defoldsdk_headers.zip'
        headers_path = join(self.dynamo_home, filename)
        self._package_platform_sdk_headers(headers_path)

        # Step 2: Upload the package
        sha1 = self._git_sha1()

        sdkurl = join(sha1, 'engine').replace('\\', '/')
        self.upload_to_archive(headers_path, f'{sdkurl}/{filename}')

    def build_sdk(self):
        tempdir = tempfile.mkdtemp() # where the sdk ends up

        sha1 = self._git_sha1()
        u = urlparse(self.get_archive_path())
        bucket = s3.get_bucket(u.netloc)

        root = urlparse(self.get_archive_path()).path[1:]
        base_prefix = os.path.join(root, sha1)

        platforms = None
        # when we build the sdk in a private repo we only include the private platforms
        if build_private.is_repo_private():
            platforms = build_private.get_target_platforms()
        else:
            platforms = get_target_platforms()

        # For the linux build tools (protoc, dlib_shared etc)
        if 'x86_64-linux' not in platforms:
            platforms.append('x86_64-linux')

        # Since we usually want to use the scripts in this package on a linux machine, we'll unpack
        # it last, in order to preserve unix line endings in the files
        if 'x86_64-linux' in platforms:
            platforms.remove('x86_64-linux')
            platforms.append('x86_64-linux')

        for platform in platforms:
            prefix = os.path.join(base_prefix, 'engine', platform, 'defoldsdk.zip')
            entry = bucket.Object(prefix)

            platform_sdk_zip = tempfile.NamedTemporaryFile(delete = False)
            print ("Downloading", entry.key)
            entry.download_file(platform_sdk_zip.name)
            print ("Downloaded", entry.key, "to", platform_sdk_zip.name)

            self._extract_zip(platform_sdk_zip.name, tempdir)
            print ("Extracted", platform_sdk_zip.name, "to", tempdir)

            os.unlink(platform_sdk_zip.name)
            print ("")

        # Due to an issue with how the attributes are preserved, let's go through the bin/ folders
        # and set the flags explicitly
        for root, _, files in os.walk(tempdir):
            for f in files:
                p = os.path.join(root, f)
                if '/bin/' in p:
                    os.chmod(p, 0o755)

        treepath = os.path.join(tempdir, 'defoldsdk')
        sdkpath = self._ziptree(treepath, directory=tempdir)
        print ("Packaged defold sdk from", tempdir, "to", sdkpath)

        sdkurl = join(sha1, 'engine').replace('\\', '/')
        self.upload_to_archive(sdkpath, '%s/defoldsdk.zip' % sdkurl)

        print("Create sdk signature")
        sig_filename = self._create_sha256_signature_file(sdkpath)
        self.upload_to_archive(join(dirname(sdkpath), sig_filename), '%s/defoldsdk.sha256' % sdkurl)

        print("Upload platform sdks mappings")
        self.upload_to_archive(join(self.defold_root, "share", "platform.sdks.json"), '%s/platform.sdks.json' % sdkurl)

        shutil.rmtree(tempdir)
        print ("Removed", tempdir)

    def build_docs(self):
        skip_tests = '--skip-tests' if self.skip_tests or self.target_platform != self.host else ''
        self._log('Building API docs')
        cwd = join(self.defold_root, 'engine/docs')
        python_cmd = ' '.join(self.get_python())
        cmd = '%s %s/ext/bin/waf configure --prefix=%s %s distclean configure build install' % (python_cmd, self.dynamo_home, self.dynamo_home, skip_tests)
<<<<<<< HEAD
        # run.env_command(self._form_env(), [python_cmd, './scripts/bundle.py', 'docs', '--docs-dir', '%s/share/doc' % self.dynamo_home], cwd = join(self.defold_root, 'editor'))
=======
        run.env_command(self._form_env(), [python_cmd, './scripts/bundle.py', 'docs', '--docs-dir', cwd], cwd = join(self.defold_root, 'editor'))
>>>>>>> 69040d58
        run.env_command(self._form_env(), cmd.split() + self.waf_options, cwd = cwd)
        with open(join(self.dynamo_home, 'share', 'ref-doc.zip'), 'wb') as f:
            self._ziptree(join(self.dynamo_home, 'share', 'doc'), outfile = f, directory = join(self.dynamo_home, 'share'))


# ------------------------------------------------------------
# BEGIN: EDITOR 2
#
    def download_editor2(self):
        if not self.channel:
            raise Exception('No channel provided when downloading the editor')

        editor_filename = "Defold-%s.zip" % self.target_platform
        editor_path = join(self.defold_root, 'editor', 'target', 'editor', editor_filename)

        s3_path = join(self._git_sha1(), self.channel, 'editor2', editor_filename)
        self.download_from_archive(s3_path, editor_path)

    def archive_editor2(self):
        if not self.channel:
            raise Exception('No channel provided when archiving the editor')

        sha1 = self._git_sha1()
        full_archive_path = join(sha1, self.channel, 'editor2')

        zip_file = "Defold-%s.zip" % self.target_platform
        gz_file = "Defold-%s.tar.gz" % self.target_platform
        dmg_file = "Defold-%s.dmg" % self.target_platform
        zip_path = join(self.defold_root, 'editor', 'target', 'editor', zip_file)
        gz_path = join(self.defold_root, 'editor', 'target', 'editor', gz_file)
        dmg_path = join(self.defold_root, 'editor', 'target', 'editor', dmg_file)
        if os.path.exists(zip_path): self.upload_to_archive(zip_path, '%s/%s' % (full_archive_path, zip_file))
        if os.path.exists(gz_path): self.upload_to_archive(gz_path, '%s/%s' % (full_archive_path, gz_file))
        if os.path.exists(dmg_path): self.upload_to_archive(dmg_path, '%s/%s' % (full_archive_path, dmg_file))
        self.wait_uploads()

    def run_editor_script(self, cmd):
        cwd = join(self.defold_root, 'editor')
        run.env_command(self._form_env(), cmd, cwd = cwd)

    def build_editor2(self):
        cmd = self.get_python() + ['./scripts/bundle.py',
               '--engine-artifacts=%s' % self.engine_artifacts,
               '--archive-domain=%s' % self.archive_domain,
               'build']

        if self.skip_tests:
            cmd.append("--skip-tests")

        self.run_editor_script(cmd)

    def bundle_editor2(self):
        if not self.channel:
            raise Exception('No channel provided when bundling the editor')

        cmd = self.get_python() + ['./scripts/bundle.py',
               '--platform=%s' % self.target_platform,
               '--version=%s' % self.version,
               '--channel=%s' % self.channel,
               '--engine-artifacts=%s' % self.engine_artifacts,
               '--archive-domain=%s' % self.archive_domain,
               'bundle']
        self.run_editor_script(cmd)

    def sign_editor2(self):
        editor_bundle_dir = join(self.defold_root, 'editor', 'target', 'editor')
        cmd = self.get_python() + ['./scripts/bundle.py',
               '--platform=%s' % self.target_platform,
               '--bundle-dir=%s' % editor_bundle_dir,
               '--archive-domain=%s' % self.archive_domain,
               'sign']
        if self.skip_codesign:
            cmd.append('--skip-codesign')
        else:
            if self.gcloud_keyname:
                cmd.append('--gcloud-keyname=%s' % self.gcloud_keyname)
            if self.gcloud_certfile:
                cmd.append("--gcloud-certfile=%s" % self.gcloud_certfile)
            if self.gcloud_keyfile:
                cmd.append("--gcloud-keyfile=%s" % self.gcloud_keyfile)
            if self.gcloud_location:
                cmd.append("--gcloud-location=%s" % self.gcloud_location)
            if self.gcloud_projectid:
                cmd.append("--gcloud-projectid=%s" % self.gcloud_projectid)
            if self.gcloud_keyringname:
                cmd.append("--gcloud-keyringname=%s" % self.gcloud_keyringname)
            if self.codesigning_identity:
                cmd.append('--codesigning-identity="%s"' % self.codesigning_identity)
        self.run_editor_script(cmd)

    def notarize_editor2(self):
        if self.target_platform not in ('x86_64-macos', 'arm64-macos'):
            return

        editor_bundle_dir = join(self.defold_root, 'editor', 'target', 'editor')
        # create dmg installer
        cmd = ['./scripts/bundle.py',
               '--platform=%s' % self.target_platform,
               '--bundle-dir=%s' % editor_bundle_dir,
               '--archive-domain=%s' % self.archive_domain,
               'installer']
        if self.skip_codesign:
            cmd.append('--skip-codesign')
        else:
            if self.codesigning_identity:
                cmd.append('--codesigning-identity="%s"' % self.codesigning_identity)
        self.run_editor_script(cmd)

        # notarize dmg
        editor_dmg = join(editor_bundle_dir, 'Defold-%s.dmg' % self.target_platform)
        cmd = ['./scripts/notarize.py',
               editor_dmg,
               self.notarization_username,
               self.notarization_password,
               self.notarization_itc_provider]
        self.run_editor_script(cmd)
#
# END: EDITOR 2
# ------------------------------------------------------------


    def bump(self):
        sha1 = self._git_sha1()

        with open('VERSION', 'r') as f:
            current = f.readlines()[0].strip()

        if self.set_version:
            new_version = self.set_version
        else:
            lst = [int(x) for x in current.split('.')]
            lst[-1] += 1
            new_version = '.'.join(map(str, lst))

        with open('VERSION', 'w') as f:
            f.write(new_version)

        print ('Bumping engine version from %s to %s' % (current, new_version))
        print ('Review changes and commit')

    def save_env(self):
        if not self.save_env_path:
            self._log("No --save-env-path set when trying to save environment export")
            return

        env = self._form_env()
        res = ""
        for key in env:
            if bool(re.match('^[a-zA-Z0-9_]+$', key)):
                res = res + ("export %s='%s'\n" % (key, env[key]))
        with open(self.save_env_path, "w") as f:
            f.write(res)

    def find_and_set_java_home(self):
        cmd = ['java', '-XshowSettings:properties', '-version']
        process = subprocess.Popen(cmd, stdout = subprocess.PIPE, stderr = subprocess.PIPE, shell = False)
        output = process.communicate()[1]

        lines = output.decode("utf-8").replace('\r', '').split('\n')

        for line in lines:
            line = line.strip()

            if 'java.home' in line:
                tokens = line.split(' = ')
                java_home = tokens[1].strip()
                os.environ['JAVA_HOME'] = java_home


    def shell(self):
        print ('Setting up shell with DYNAMO_HOME, PATH, JAVA_HOME, and LD_LIBRARY_PATH/DYLD_LIBRARY_PATH (where applicable) set')
        if "win32" in self.host:
            preexec_fn = None
        else:
            preexec_fn = self.check_ems

        self.find_and_set_java_home()

        args = [SHELL, '-l']

        process = subprocess.Popen(args, env=self._form_env(), shell=True)
        output = process.communicate()[0]

        if process.returncode != 0:
            self._log(str(output, encoding='utf-8'))
            sys.exit(process.returncode)

# ------------------------------------------------------------
# BEGIN: RELEASE
#
    def compose_tag_name(self, version, channel):
        if channel and channel != 'stable':
            channel = '-' + channel
        else:
            channel = ''

        suffix = build_private.get_tag_suffix() # E.g. '' or 'switch'
        if suffix:
            suffix = '-' + suffix

        return '%s%s%s' % (version, channel, suffix)

    def create_tag(self):
        if self.channel is None:
            self._log("No channel specified!")
            sys.exit(1)

        is_stable = self.channel == 'stable'
        channel = '' if is_stable else self.channel
        msg = 'Release %s%s%s' % (self.version, '' if is_stable else ' - ', channel)

        tag_name = self.compose_tag_name(self.version, self.channel)

        cmd = 'git tag -f -a %s -m "%s"' % (tag_name, msg)

        # E.g.
        #   git tag -f -a 1.2.184 -m "Release 1.2.184" <- stable
        #   git tag -f -a 1.2.184-alpha -m "Release 1.2.184 - alpha"
        run.shell_command(cmd)
        return tag_name

    def push_tag(self, tag):
        cmd = 'git push -f origin %s' % tag
        run.shell_command(cmd)

    def _release_web_pages(self, releases):
        # We handle the stable channel seperately, since we want it to point
        # to the editor-dev release (which uses the latest stable engine).
        editor_channel = None
        if self.channel == "stable":
            editor_channel = "editor-alpha"
        else:
            editor_channel = self.channel or "stable"

        u = urlparse(self.get_archive_path())
        hostname = u.hostname
        bucket = s3.get_bucket(hostname)

        editor_archive_path = urlparse(self.get_archive_path(editor_channel)).path

        release_sha1 = releases[0]['sha1']

        html = None;
        with open(os.path.join("scripts", "resources", "downloads.html"), 'r') as file:
            html = file.read()
            file.close()

        # NOTE: We upload index.html to /CHANNEL/index.html
        # The root-index, /index.html, redirects to /stable/index.html
        self._log('Uploading %s/index.html' % self.channel)

        index_obj = bucket.Object('%s/index.html' % self.channel)
        index_obj.put(Body=html, ContentType='text/html')

        self._log('Uploading %s/info.json' % self.channel)
        new_obj = bucket.Object('%s/info.json' % self.channel)
        new_obj_content = json.dumps({'version': self.version,
                                                 'sha1' : release_sha1})
        new_obj.put(Body=new_obj_content, ContentType='application/json')

        # Editor update-v4.json
        v4_obj = bucket.Object('editor2/channels/%s/update-v4.json' % self.channel)
        self._log("Updating channel '%s' for update-v4.json: %s" % (self.channel, v4_obj.key))
        v4_content = json.dumps({'sha1': release_sha1})
        v4_obj.put(Body=v4_content, ContentType='application/json')

        # Set redirect urls so the editor can always be downloaded without knowing the latest sha1.
        # Used by www.defold.com/download
        # For example;
        #   redirect: /editor2/channels/editor-alpha/Defold-x86_64-macos.dmg -> /archive/<sha1>/editor-alpha/Defold-x86_64-macos.dmg
        for name in ['Defold-arm64-macos.dmg', 'Defold-x86_64-macos.dmg', 'Defold-x86_64-win32.zip', 'Defold-x86_64-linux.tar.gz', 'Defold-x86_64-linux.zip']:
            key_name = 'editor2/channels/%s/%s' % (editor_channel, name)
            redirect = '%s/%s/%s/editor2/%s' % (editor_archive_path, release_sha1, editor_channel, name)
            self._log('Creating link from %s -> %s' % (key_name, redirect))
            obj = bucket.Object(key_name)
            obj.copy_from(
                CopySource={'Bucket': hostname, 'Key': key_name},
                WebsiteRedirectLocation=redirect
            )

    def _get_tag_pattern_from_tag_name(self, channel, tag_name):
        # NOTE: Each of the main branches has a channel (stable, beta and alpha)
        #       and each of them have their separate tag patterns ("1.2.183" vs "1.2.183-beta"/"1.2.183-alpha")
        channel_pattern = ''
        if channel != 'stable':
            channel_pattern = '-' + channel
        platform_pattern = build_private.get_tag_suffix() # E.g. '' or 'switch'
        if platform_pattern:
            platform_pattern = '-' + platform_pattern

        # Example tags:
        #   1.2.184, 1.2.184-alpha, 1.2.184-beta
        #   1.2.184-switch, 1.2.184-alpha-switch, 1.2.184-beta-switch
        return r"(\d+\.\d+\.\d+%s)$" % (channel_pattern + platform_pattern)

    def _get_github_release_body(self):
        engine_channel = None
        editor_channel = None
        engine_sha1 = None
        editor_sha1 = None
        if self.channel in ('stable','beta'):
            engine_sha1 = self._git_sha1()

        elif self.channel in ('editor-alpha',):
            engine_channel = 'stable'
            editor_channel = self.channel
            editor_sha1 = self._git_sha1()
            engine_sha1 = self._git_sha1(self.version) # engine version

        else:
            engine_sha1 = self._git_sha1()
            engine_channel = self.channel
            editor_channel = self.channel

        if not editor_sha1:
            editor_sha1 = engine_sha1

        body  = "Defold version %s\n" % self.version
        body += "Engine channel=%s sha1: %s\n" % (engine_channel, engine_sha1)
        body += "Editor channel=%s sha1: %s\n" % (editor_channel, editor_sha1)
        body += "date = %s" % datetime.now().strftime("%Y-%m-%d %H:%M:%S")
        return body

    def release(self):
        """ This step creates a tag using the channel name
        * It will update the webpage on d.defold.com (or DM_ARCHIVE_PATH)
        * It will update the releases in the target repository
        """
        if self.channel is None:
            self._log("No channel specified!")
            sys.exit(0)

        if run.shell_command('git config -l').find('remote.origin.url') != -1 and os.environ.get('GITHUB_WORKFLOW', None) is None:
            # NOTE: Only run fetch when we have a configured remote branch.
            # When running on buildbot we don't but fetching should not be required either
            # as we're already up-to-date
            self._log('Running git fetch to get latest tags and refs...')
            run.shell_command('git fetch')

        # Create or update the tag for engine releases
        tag_name = None
        is_editor_branch = False
        engine_channel = None
        editor_channel = None
        prerelease = True
        if self.channel in ('stable', 'beta', 'alpha'):
            engine_channel = self.channel
            editor_channel = self.channel
            prerelease = self.channel in ('alpha',)
            tag_name = self.create_tag()
            self.push_tag(tag_name)

        elif self.channel in ('editor-alpha',):
            # We update the stable release with new editor builds
            engine_channel = 'stable'
            editor_channel = self.channel
            prerelease = False
            tag_name = self.compose_tag_name(self.version, engine_channel)
            is_editor_branch = True

        if tag_name is not None and not is_editor_branch:
            pattern = self._get_tag_pattern_from_tag_name(self.channel, tag_name)
            releases = s3.get_tagged_releases(self.get_archive_path(), pattern, num_releases=1)
        else:
            releases = [s3.get_single_release(self.get_archive_path(), self.version, self._git_sha1())]

        if not releases:
            self._log('Unable to find any releases')
            sys.exit(1)

        release_sha1 = releases[0]['sha1']

        if sys.stdin.isatty():
            sys.stdout.write('Release %s with SHA1 %s to channel %s? [y/n]: ' % (self.version, release_sha1, self.channel))
            sys.stdout.flush()
            response = sys.stdin.readline()
            if response[0] != 'y':
                return

        # Only release the web pages for the public repo
        if not build_private.is_repo_private():
            self._release_web_pages(releases);

        # Release to github as well
        if tag_name:
            # only allowed anyways with a github token
            body = self._get_github_release_body()
            release_name = 'v%s - %s' % (self.version, engine_channel or self.channel)
            release_to_github.release(self, tag_name, release_sha1, releases[0], release_name=release_name, body=body, prerelease=prerelease, editor_only=is_editor_branch)

        # Release to steam for stable only
        # if tag_name and (self.channel == 'editor-alpha'):
        #     self.release_to_steam()

    # E.g. use with ./scripts/build.py release_to_github --github-token=$CITOKEN --channel=editor-alpha
    # on a branch with the correct sha1 (e.g. beta or editor-dev)
    def release_to_github(self):
        engine_channel = None
        release_sha1 = None
        is_editor_branch = False
        prerelease = True
        if self.channel in ('editor-alpha',):
            engine_channel = 'stable'
            is_editor_branch = True
            prerelease = False
            release_sha1 = self._git_sha1()
        else:
            release_sha1 = self._git_sha1(self.version) # engine version
            if self.channel in ('stable', 'beta'):
                prerelease = False

        tag_name = self.compose_tag_name(self.version, engine_channel or self.channel)

        if tag_name is not None and not is_editor_branch:
            pattern = self._get_tag_pattern_from_tag_name(self.channel, tag_name)
            releases = s3.get_tagged_releases(self.get_archive_path(), pattern, num_releases=1)
        else:
            # e.g. editor-dev releases
            releases = [s3.get_single_release(self.get_archive_path(), self.version, self._git_sha1())]

        body = self._get_github_release_body()
        release_name = 'v%s - %s' % (self.version, engine_channel or self.channel)

        release_to_github.release(self, tag_name, release_sha1, releases[0], release_name=release_name, body=body, prerelease=prerelease, editor_only=is_editor_branch)


    # Use with ./scripts/build.py release_to_steam --version=1.4.8
    def release_to_steam(self):
        editor_channel = "editor-alpha"
        engine_channel = "stable"
        tag_name = self.compose_tag_name(self.version, engine_channel)
        archive_path = self.get_archive_path(editor_channel)
        release = s3.get_single_release(archive_path, tag_name)
        release_to_steam.release(self, tag_name, release)

#
# END: RELEASE
# ------------------------------------------------------------

    def sync_archive(self):
        u = urlparse(self.get_archive_path())
        bucket_name = u.hostname
        bucket = s3.get_bucket(bucket_name)

        local_dir = os.path.join(self.dynamo_home, 'archive')
        self._mkdirs(local_dir)

        if not self.thread_pool:
            self.thread_pool = ThreadPool(8)

        def download(obj, path):
            self._log('s3://%s/%s -> %s' % (bucket_name, obj.key, path))
            obj.download_file(path)

        futures = []
        sha1 = self._git_sha1()
        # Only s3 is supported (scp is deprecated)
        # The pattern is used to filter out:
        # * Editor files
        # * Defold SDK files
        # * launcher files, used to launch editor2
        pattern = re.compile(r'(^|/)editor(2)*/|/defoldsdk\.zip$|/launcher(\.exe)*$')
        prefix = s3.get_archive_prefix(self.get_archive_path(), self._git_sha1())
        for obj_summary in bucket.objects.filter(Prefix=prefix):
            rel = os.path.relpath(obj_summary.key, prefix)

            if not pattern.search(rel):
                p = os.path.join(local_dir, sha1, rel)
                self._mkdirs(os.path.dirname(p))
                f = Future(self.thread_pool, download, bucket.Object(obj_summary.key), p)
                futures.append(f)

        for f in futures:
            f()

# ------------------------------------------------------------
# BEGIN: SMOKE TEST
#
    def _download_editor2(self, channel, sha1):
        bundles = {
            'arm64-macos': 'Defold-arm64-macos.dmg',
            'x86_64-macos': 'Defold-x86_64-macos.dmg',
            'x86_64-linux' : 'Defold-x86_64-linux.zip',
            'x86_64-win32' : 'Defold-x86_64-win32.zip'
        }
        host = get_host_platform()
        bundle = bundles.get(host)
        if bundle:
            url = join(self.get_archive_path(), sha1, channel, 'editor2', bundle).replace("s3", "https").replace("\\", "/")
            path = self._download(url)
            return path
        else:
            print("No editor2 bundle found for %s" % host)
            return None

    def _install_editor2(self, path):
        host = get_host_platform()
        install_path = join('tmp', 'smoke_test')
        if 'macos' in host:
            out = run.command(['hdiutil', 'attach', path])
            print("cmd:" + out)
            last = [l2 for l2 in (l1.strip() for l1 in out.split('\n')) if l2][-1]
            words = last.split()
            fs = words[0]
            volume = words[-1]
            install_path = join(install_path, 'Defold.app')
            self._copy_tree(join(volume, 'Defold.app'), install_path)
            result = {'volume': volume,
                      'fs': fs,
                      'install_path': install_path,
                      'resources_path': join('Defold.app', 'Contents', 'Resources'),
                      'config': join(install_path, 'Contents', 'Resources', 'config')}
            return result
        else:
            if 'win32' in host or 'linux' in host:
                self._extract_zip(path, install_path)
            else:
                self._extract(path, install_path)
            install_path = join(install_path, 'Defold')
            result = {'install_path': install_path,
                      'resources_path': 'Defold',
                      'config': join(install_path, 'config')}
            return result

    def _uninstall_editor2(self, info):
        host = get_host_platform()
        shutil.rmtree(info['install_path'])
        if 'macos' in host:
            out = run.command(['hdiutil', 'detach', info['fs']])

    def _get_config(self, config, section, option, overrides):
        combined = '%s.%s' % (section, option)
        if combined in overrides:
            return overrides[combined]
        if section == 'bootstrap' and option == 'resourcespath':
            return '.'
        v = config.get(section, option)
        m = re.search(r"\${(\w+).(\w+)}", v)
        while m:
            s = m.group(1)
            o = m.group(2)
            v = re.sub(r"\${(\w+).(\w+)}", self._get_config(config, s, o, overrides), v, 1)
            m = re.search(r"\${(\w+).(\w+)}", v)
        return v

    def smoke_test(self):
        sha1 = self._git_sha1()
        cwd = join('tmp', 'smoke_test')
        if os.path.exists(cwd):
            shutil.rmtree(cwd)
        path = self._download_editor2(self.channel, sha1)
        info = self._install_editor2(path)
        config = ConfigParser()
        config.read(info['config'])
        overrides = {'bootstrap.resourcespath': info['resources_path']}
        jdk = 'jdk-17.0.5+8'
        host = get_host_platform()
        if 'win32' in host:
            java = join('Defold', 'packages', jdk, 'bin', 'java.exe')
        elif 'linux' in host:
            run.command(['chmod', '-R', '755', 'tmp/smoke_test/Defold'])
            java = join('Defold', 'packages', jdk, 'bin', 'java')
        else:
            java = join('Defold.app', 'Contents', 'Resources', 'packages', jdk, 'bin', 'java')
        jar = self._get_config(config, 'launcher', 'jar', overrides)
        vmargs = self._get_config(config, 'launcher', 'vmargs', overrides).split(',') + ['-Ddefold.log.dir=.', '-Ddefold.smoke.log=true']
        vmargs = filter(lambda x: not str.startswith(x, '-Ddefold.update.url='), vmargs)
        main = self._get_config(config, 'launcher', 'main', overrides)
        game_project = '../../editor/test/resources/geometry_wars/game.project'
        args = [java, '-cp', jar] + vmargs + [main, '--preferences=../../editor/test/resources/smoke_test_prefs.json', game_project]
        robot_jar = '%s/ext/share/java/defold-robot.jar' % self.dynamo_home
        robot_args = [java, '-jar', robot_jar, '-s', '../../share/smoke-test.edn', '-o', 'result']
        origdir = os.getcwd()
        origcwd = cwd
        if 'win32' in host:
            os.chdir(cwd)
            cwd = '.'
        print('Running robot: %s' % robot_args)
        robot_proc = subprocess.Popen(robot_args, cwd = cwd, stdout = subprocess.PIPE, stderr = subprocess.PIPE, shell = False)
        time.sleep(2)
        self._log('Running editor: %s' % args)
        ed_proc = subprocess.Popen(args, cwd = cwd, shell = False)
        os.chdir(origdir)
        cwd = origcwd
        output = robot_proc.communicate()[0]
        if ed_proc.poll() == None:
            ed_proc.terminate()
            ed_proc.wait()
        self._uninstall_editor2(info)

        result_archive_path = '/'.join(['int.d.defold.com', 'archive', sha1, self.channel, 'editor2', 'smoke_test'])
        def _findwebfiles(libdir):
            paths = os.listdir(libdir)
            paths = [os.path.join(libdir, x) for x in paths if os.path.splitext(x)[1] in ('.html', '.css', '.png')]
            return paths
        for f in _findwebfiles(join(cwd, 'result')):
            self.upload_to_s3(f, 's3://%s/%s' % (result_archive_path, basename(f)))
        self.wait_uploads()
        self._log('Log: https://s3-eu-west-1.amazonaws.com/%s/index.html' % (result_archive_path))

        if robot_proc.returncode != 0:
            sys.exit(robot_proc.returncode)
        return True

    def local_smoke(self):
        host = get_host_platform()
        cwd = './editor'
        if os.path.exists('editor/log.txt'):
            os.remove('editor/log.txt')
        game_project = 'test/resources/geometry_wars/game.project'
        args = ['./scripts/lein', 'with-profile', '+smoke-test', 'run', game_project]
        robot_jar = '../defold-robot/target/defold-robot-0.7.0-standalone.jar'
        robot_args = ['java', '-jar', robot_jar, '-s', '../share/smoke-test.edn', '-o', 'local_smoke_result']
        origdir = os.getcwd()
        origcwd = cwd
        if 'win32' in host:
            os.chdir(cwd)
            args = ['sh'] + args
            cwd = '.'
        print('Running robot: %s' % robot_args)
        robot_proc = subprocess.Popen(robot_args, cwd = cwd, stdout = subprocess.PIPE, stderr = subprocess.PIPE, shell = False)
        time.sleep(2)
        self._log('Running editor: %s' % args)
        ed_proc = subprocess.Popen(args, cwd = cwd, shell = False)
        os.chdir(origdir)
        cwd = origcwd
        output = robot_proc.communicate()[0]
        if ed_proc.poll() == None:
            ed_proc.terminate()
            ed_proc.wait()
        if robot_proc.returncode != 0:
            sys.exit(robot_proc.returncode)
        return True
#
# END: SMOKE TEST
# ------------------------------------------------------------
    def get_archive_path(self, channel=None):
        if channel is None:
            channel = self.channel
        assert(type(channel) == str)
        return join(self.archive_path, channel)

    def get_archive_redirect_key(self, url):
        old_url = url.replace(self.get_archive_path().replace("\\", "/"), self.archive_path)
        u = urlparse(old_url)
        p = u.path
        return p.lstrip('/')

    def download_from_archive(self, src_path, dst_file):
        url = join(self.get_archive_path(), src_path)
        self.download_from_s3(dst_file, url)


    def upload_to_archive(self, src_file, dst_path):
        url = join(self.get_archive_path(), dst_path).replace("\\", "/")
        self.upload_to_s3(src_file, url)


    def download_from_s3(self, path, url):
        url = url.replace('\\', '/')
        self._log('Downloading %s -> %s' % (url, path))
        u = urlparse(url)

        if u.scheme == 's3':
            self._mkdirs(os.path.dirname(path))

            bucket = s3.get_bucket(u.netloc)
            bucket.download_file(u.path.lstrip('/'), path)
            self._log('Downloaded %s -> %s' % (url, path))
        else:
            raise Exception('Unsupported url %s' % (url))


    def upload_to_s3(self, path, url):
        url = url.replace('\\', '/')
        self._log('Uploading %s -> %s' % (path, url))

        u = urlparse(url)

        if u.scheme == 's3':
            bucket = s3.get_bucket(u.netloc)
            # create redirect so that the old s3 paths still work
            # s3://d.defold.com/archive/channel/sha1/engine/* -> http://d.defold.com/archive/sha1/engine/*
            redirect_key = self.get_archive_redirect_key(url)
            redirect_url = url.replace("s3://", "http://")

            if not self.thread_pool:
                self.thread_pool = ThreadPool(8)

            p = u.path
            if p[-1] == '/':
                p += basename(path)

            # strip first / character to make key like dir1/dir2/filename.ext
            p = p.lstrip('/')
            def upload_singlefile():
                bucket.upload_file(path, p)
                self._log('Uploaded %s -> %s' % (path, url))
                self._log("Create redirection %s -> %s : %s" % (url, redirect_key, redirect_url))
                bucket.put_object(Key=redirect_key, Body='0', WebsiteRedirectLocation=redirect_url)

            def upload_multipart():
                contenttype, _ = mimetypes.guess_type(path)
                mp = None
                if contenttype is not None:
                    mp = bucket.Object(p).initiate_multipart_upload(ContentType=contenttype)
                else:
                    mp = bucket.Object(p).initiate_multipart_upload()

                source_size = os.stat(path).st_size
                chunksize = 64 * 1024 * 1024 # 64 MiB
                chunkcount = int(math.ceil(source_size / float(chunksize)))

                def upload_part(filepath, part, offset, size):
                    with open(filepath, 'rb') as fhandle:
                        fhandle.seek(offset)
                        part_content = fhandle.read(size)
                        part = mp.Part(part)
                        part.upload(Body=part_content, ContentLength=size)
                        fhandle.close()

                _threads = []
                for i in range(chunkcount):
                    part = i + 1
                    offset = i * chunksize
                    remaining = source_size - offset
                    size = min(chunksize, remaining)
                    args = {'filepath': path, 'part': part, 'offset': offset, 'size': size}

                    self._log('Uploading #%d %s -> %s' % (part, path, url))
                    _thread = Thread(target=upload_part, kwargs=args)
                    _threads.append(_thread)
                    _thread.start()

                for i in range(chunkcount):
                    _threads[i].join()
                    self._log('Uploaded #%d %s -> %s' % (i + 1, path, url))

                
                if len(list(mp.parts.all())) == chunkcount:
                    try:
                        parts = []
                        for part_summary in mp.parts.all():
                            parts.append({ 'ETag': part_summary.e_tag, 'PartNumber': part_summary.part_number })

                        mp.complete(MultipartUpload={ 'Parts': parts })
                        self._log('Uploaded %s -> %s' % (path, url))
                        self._log("Create redirection %s -> %s : %s" % (url, redirect_key, redirect_url))
                        bucket.put_object(Key=redirect_key, Body='0', WebsiteRedirectLocation=redirect_url)

                    except:
                        # If any exception ocurred during completion - we need to call abort()
                        # to free storage from uploaded parts. S3 doesn't do it automatically
                        mp.abort()
                        self._log('Failed to upload %s -> %s' % (path, url))
                        raise RuntimeError('Failed to upload %s -> %s' % (path, url))

                else:
                    mp.abort()
                    self._log('Failed to upload %s -> %s' % (path, url))
                    raise RuntimeError('Failed to upload %s -> %s' % (path, url))

            f = None
            if sys.platform == 'win32':
                f = Future(self.thread_pool, upload_singlefile)
            else:
                f = Future(self.thread_pool, upload_multipart)
            self.futures.append(f)

        else:
            raise Exception('Unsupported url %s' % (url))

    def wait_uploads(self):
        for f in self.futures:
            f()
        self.futures = []

    def _form_env(self):
        env = os.environ.copy()

        host = self.host

        ld_library_path = 'DYLD_LIBRARY_PATH' if 'macos' in self.host else 'LD_LIBRARY_PATH'
        ld_library_paths = ['%s/lib/%s' % (self.dynamo_home, self.target_platform),
                            '%s/ext/lib/%s' % (self.dynamo_home, self.host)]
        if self.host == 'x86_64-linux':
            ld_library_paths.append('%s/ext/SDKs/linux/%s/%s/lib' % (self.dynamo_home, sdk.PACKAGES_LINUX_CLANG, PACKAGES_TAPI_VERSION))

        env[ld_library_path] = os.path.pathsep.join(ld_library_paths)

        pythonpaths = ['%s/lib/python' % self.dynamo_home,
                      '%s/build_tools' % self.defold,
                      '%s/ext/lib/python' % self.dynamo_home]
        env['PYTHONPATH'] = os.path.pathsep.join(pythonpaths)
        env['PYTHONIOENCODING'] = 'UTF-8'
        env['JAVA_HOME'] = os.environ['JAVA_HOME']

        env['DYNAMO_HOME'] = self.dynamo_home

        android_host = self.host
        if 'win32' in android_host:
            android_host = 'windows'
        paths = os.path.pathsep.join(['%s/bin/%s' % (self.dynamo_home, self.target_platform),
                                      '%s/bin' % (self.dynamo_home),
                                      '%s/ext/bin' % self.dynamo_home,
                                      '%s/ext/bin/%s' % (self.dynamo_home, host)])

        env['PATH'] = paths + os.path.pathsep + env['PATH']

        # This trickery is needed for the bash to properly inherit the PATH that we've set here
        # See /etc/profile for further details
        is_mingw = env.get('MSYSTEM', '') in ('MINGW64',)
        if is_mingw:
            env['ORIGINAL_PATH'] = env['PATH']

        env['MAVEN_OPTS'] = '-Xms256m -Xmx700m -XX:MaxPermSize=1024m'

        # Force 32-bit python 2.7 on darwin.
        env['VERSIONER_PYTHON_PREFER_32_BIT'] = 'yes'
        env['VERSIONER_PYTHON_VERSION'] = '2.7'

        if self.no_colors:
            env['NOCOLOR'] = '1'

        env['EMSCRIPTEN'] = self._form_ems_path()
        env['EM_CACHE'] = join(self.get_ems_dir(), 'emscripten_cache')
        env['EM_CONFIG'] = join(self.get_ems_dir(), '.emscripten')

        xhr2_path = os.path.join(self.dynamo_home, NODE_MODULE_LIB_DIR, 'xhr2', 'package', 'lib')
        if 'NODE_PATH' in env:
            env['NODE_PATH'] = xhr2_path + os.path.pathsep + env['NODE_PATH']
        else:
            env['NODE_PATH'] = xhr2_path

        return env

if __name__ == '__main__':
    s3.init_boto_data_path()
    usage = '''usage: %prog [options] command(s)

Commands:
distclean        - Removes the DYNAMO_HOME folder
install_ext      - Install external packages
install_ems      - Install emscripten sdk
install_sdk      - Install sdk
sync_archive     - Sync engine artifacts from S3
activate_ems     - Used when changing to a branch that uses a different version of emscripten SDK (resets ~/.emscripten)
build_engine     - Build engine
archive_engine   - Archive engine (including builtins) to path specified with --archive-path
build_editor2    - Build editor
sign_editor2     - Sign editor
bundle_editor2   - Bundle editor (zip)
archive_editor2  - Archive editor to path specified with --archive-path
download_editor2 - Download editor bundle (zip)
notarize_editor2 - Notarize the macOS version of the editor
build_bob        - Build bob with native libraries included for cross platform deployment
build_bob_light  - Build a lighter version of bob (mostly used for test content during builds)
archive_bob      - Archive bob to path specified with --archive-path
build_docs       - Build documentation
build_builtins   - Build builtin content archive
bump             - Bump version number
release          - Release editor
shell            - Start development shell
smoke_test       - Test editor and engine in combination
local_smoke      - Test run smoke test using local dev environment
gen_sdk_source   - Regenerate the dmSDK bindings from our C sdk

Multiple commands can be specified

To pass on arbitrary options to waf: build.py OPTIONS COMMANDS -- WAF_OPTIONS
'''
    parser = optparse.OptionParser(usage)

    parser.add_option('--platform', dest='target_platform',
                      default = None,
                      choices = get_target_platforms(),
                      help = 'Target platform')

    parser.add_option('--skip-tests', dest='skip_tests',
                      action = 'store_true',
                      default = False,
                      help = 'Skip unit-tests. Default is false')

    parser.add_option('--skip-codesign', dest='skip_codesign',
                      action = 'store_true',
                      default = False,
                      help = 'skip code signing (engine and editor). Default is false')

    parser.add_option('--skip-docs', dest='skip_docs',
                      action = 'store_true',
                      default = False,
                      help = 'skip building docs when building the engine. Default is false')

    parser.add_option('--skip-builtins', dest='skip_builtins',
                      action = 'store_true',
                      default = False,
                      help = 'skip building builtins when building the engine. Default is false')

    parser.add_option('--skip-bob-light', dest='skip_bob_light',
                      action = 'store_true',
                      default = False,
                      help = 'skip building bob-light when building the engine. Default is false')

    parser.add_option('--disable-ccache', dest='disable_ccache',
                      action = 'store_true',
                      default = False,
                      help = 'force disable of ccache. Default is false')

    parser.add_option('--generate-compile-commands', dest='generate_compile_commands',
                      action = 'store_true',
                      default = False,
                      help = 'generate compile_commands.json file. Default is false')

    parser.add_option('--no-colors', dest='no_colors',
                      action = 'store_true',
                      default = False,
                      help = 'No color output. Default is color output')

    default_archive_domain = DEFAULT_ARCHIVE_DOMAIN
    parser.add_option('--archive-domain', dest='archive_domain',
                      default = default_archive_domain,
                      help = 'Domain where builds will be archived. Default is %s' % default_archive_domain)

    default_package_path = CDN_PACKAGES_URL
    parser.add_option('--package-path', dest='package_path',
                      default = default_package_path,
                      help = 'Either an url to a file server where the sdk packages are located, or a path to a local folder. Reads $DM_PACKAGES_URL. Default is %s.' % default_package_path)

    parser.add_option('--set-version', dest='set_version',
                      default = None,
                      help = 'Set version explicitily when bumping version')

    parser.add_option('--channel', dest='channel',
                      default = None,
                      help = 'Editor release channel (stable, beta, ...)')

    parser.add_option('--engine-artifacts', dest='engine_artifacts',
                      default = 'auto',
                      help = 'What engine version to bundle the Editor with (auto, dynamo-home, archived, archived-stable or a SHA1)')

    parser.add_option('--save-env-path', dest='save_env_path',
                      default = None,
                      help = 'Save environment variables to a file')

    parser.add_option('--notarization-username', dest='notarization_username',
                      default = None,
                      help = 'Username to use when sending the editor for notarization')

    parser.add_option('--notarization-password', dest='notarization_password',
                      default = None,
                      help = 'Password to use when sending the editor for notarization')

    parser.add_option('--notarization-itc-provider', dest='notarization_itc_provider',
                      default = None,
                      help = 'Optional iTunes Connect provider to use when sending the editor for notarization')

    parser.add_option('--github-token', dest='github_token',
                      default = None,
                      help = 'GitHub authentication token when releasing to GitHub')

    github_release_target_repo = DEFAULT_RELEASE_REPOSITORY
    parser.add_option('--github-target-repo', dest='github_target_repo',
                      default = github_release_target_repo,
                      help = 'GitHub target repo when releasing artefacts. Default is %s' % github_release_target_repo)

    parser.add_option('--github-sha1', dest='github_sha1',
                      default = None,
                      help = 'A specific sha1 to use in github operations')

    parser.add_option('--version', dest='version',
                      default = None,
                      help = 'Version to use instead of from VERSION file')

    parser.add_option('--codesigning-identity', dest='codesigning_identity',
                      default = None,
                      help = 'Codesigning identity for macOS version of the editor')

    parser.add_option('--gcloud-projectid', dest='gcloud_projectid',
                      default = None,
                      help = 'Google Cloud project id where key ring is stored')

    parser.add_option('--gcloud-location', dest='gcloud_location',
                      default = None,
                      help = 'Google cloud region where key ring is located')

    parser.add_option('--gcloud-keyringname', dest='gcloud_keyringname',
                      default = None,
                      help = 'Google Cloud key ring name')

    parser.add_option('--gcloud-keyname', dest='gcloud_keyname',
                      default = None,
                      help = 'Google Cloud key name')

    parser.add_option('--gcloud-certfile', dest='gcloud_certfile',
                      default = None,
                      help = 'Google Cloud certificate chain file')

    parser.add_option('--gcloud-keyfile', dest='gcloud_keyfile',
                      default = None,
                      help = 'Google Cloud service account key file')

    parser.add_option('--verbose', dest='verbose',
                      action = 'store_true',
                      default = False,
                      help = 'If used, outputs verbose logging')

    options, all_args = parser.parse_args()

    args = list(filter(lambda x: x[:2] != '--', all_args))
    waf_options = list(filter(lambda x: x[:2] == '--', all_args))

    if len(args) == 0:
        parser.error('No command specified')

    target_platform = options.target_platform
    if not options.target_platform:
        target_platform = get_host_platform()

    c = Configuration(dynamo_home = os.environ.get('DYNAMO_HOME', None),
                      target_platform = target_platform,
                      skip_tests = options.skip_tests,
                      skip_codesign = options.skip_codesign,
                      skip_docs = options.skip_docs,
                      skip_builtins = options.skip_builtins,
                      skip_bob_light = options.skip_bob_light,
                      disable_ccache = options.disable_ccache,
                      generate_compile_commands = options.generate_compile_commands,
                      no_colors = options.no_colors,
                      archive_domain = options.archive_domain,
                      package_path = options.package_path,
                      set_version = options.set_version,
                      channel = options.channel,
                      engine_artifacts = options.engine_artifacts,
                      waf_options = waf_options,
                      save_env_path = options.save_env_path,
                      notarization_username = options.notarization_username,
                      notarization_password = options.notarization_password,
                      notarization_itc_provider = options.notarization_itc_provider,
                      github_token = options.github_token,
                      github_target_repo = options.github_target_repo,
                      github_sha1 = options.github_sha1,
                      version = options.version,
                      codesigning_identity = options.codesigning_identity,
                      gcloud_projectid = options.gcloud_projectid,
                      gcloud_location = options.gcloud_location,
                      gcloud_keyringname = options.gcloud_keyringname,
                      gcloud_keyname = options.gcloud_keyname,
                      gcloud_certfile = options.gcloud_certfile,
                      gcloud_keyfile = options.gcloud_keyfile,
                      verbose = options.verbose)

    for cmd in args:
        f = getattr(c, cmd, None)
        if not f:
            parser.error('Unknown command %s' % cmd)
        else:
            start = time.time()
            print("Running '%s'" % cmd)
            f()
            c.wait_uploads()
            duration = (time.time() - start)
            print("'%s' completed in %.2f s" % (cmd, duration))

    print('Done')<|MERGE_RESOLUTION|>--- conflicted
+++ resolved
@@ -1481,11 +1481,7 @@
         cwd = join(self.defold_root, 'engine/docs')
         python_cmd = ' '.join(self.get_python())
         cmd = '%s %s/ext/bin/waf configure --prefix=%s %s distclean configure build install' % (python_cmd, self.dynamo_home, self.dynamo_home, skip_tests)
-<<<<<<< HEAD
-        # run.env_command(self._form_env(), [python_cmd, './scripts/bundle.py', 'docs', '--docs-dir', '%s/share/doc' % self.dynamo_home], cwd = join(self.defold_root, 'editor'))
-=======
         run.env_command(self._form_env(), [python_cmd, './scripts/bundle.py', 'docs', '--docs-dir', cwd], cwd = join(self.defold_root, 'editor'))
->>>>>>> 69040d58
         run.env_command(self._form_env(), cmd.split() + self.waf_options, cwd = cwd)
         with open(join(self.dynamo_home, 'share', 'ref-doc.zip'), 'wb') as f:
             self._ziptree(join(self.dynamo_home, 'share', 'doc'), outfile = f, directory = join(self.dynamo_home, 'share'))
