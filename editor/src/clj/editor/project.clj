(ns editor.project
  "Define the concept of a project, and its Project node type. This namespace bridges between Eclipse's workbench and
ordinary paths."
  (:require [clojure.java.io :as io]
            [dynamo.graph :as g]
            [editor.core :as core]
            [editor.handler :as handler]
            [editor.ui :as ui]
            [editor.resource :as resource]
            [editor.workspace :as workspace]
            ; TODO - HACK
            [internal.graph.types :as gt])
  (:import [java.io File]
           [java.nio.file FileSystem FileSystems PathMatcher]))

(g/defnode ResourceNode
  (inherits core/Scope)

  (property resource (g/protocol workspace/Resource) (dynamic visible (g/always false)))
  (property project-id g/NodeID (dynamic visible (g/always false)))

  (output save-data g/Any (g/fnk [resource] {:resource resource}))
  (output build-targets g/Any (g/always []))
  (output outline g/Any :cached (g/fnk [_node-id resource] (let [rt (resource/resource-type resource)]
                                                            {:node-id _node-id
                                                             :label (or (:label rt) (:ext rt))
                                                             :icon (:icon rt)}))))

(g/defnode PlaceholderResourceNode
  (inherits ResourceNode))

(defn graph [project]
  (g/node-id->graph-id project))

(defn- make-nodes [project resources]
  (let [project-graph (graph project)]
    (g/tx-nodes-added
      (g/transact
        (for [[resource-type resources] (group-by workspace/resource-type resources)
              :let     [node-type (:node-type resource-type PlaceholderResourceNode)]
              resource resources]
          (if (not= (workspace/source-type resource) :folder)
            (g/make-nodes
              project-graph
              [new-resource [node-type :resource resource :project-id project]]
              (g/connect new-resource :_id project :nodes)
              (if ((g/output-labels node-type) :save-data)
                (g/connect new-resource :save-data project :save-data)
                []))
            []))))))

(defn- load-nodes [project node-ids]
  (let [all-nodes-tx (for [node-id node-ids
                           :when (g/has-output? (g/node-type* node-id) :resource)
                           :let [resource (g/node-value node-id :resource)
                                 load-fn (and resource (:load-fn (resource/resource-type resource)))]
                           :when load-fn]
                       (load-fn project node-id (io/reader resource)))
        new-nodes (g/tx-nodes-added (g/transact all-nodes-tx))]
    (when (not (empty? new-nodes))
      (recur project new-nodes))))

(defn load-project
  ([project] (load-project project (g/node-value project :resources)))
  ([project resources]
   (let [nodes (make-nodes project resources)]
     (load-nodes project nodes)
     project)))

(defn make-embedded-resource [project type data]
  (when-let [resource-type (get (g/node-value project :resource-types) type)]
    (workspace/make-memory-resource (g/node-value project :workspace) resource-type data)))

(defn save-all [project]
  (let [save-data (g/node-value project :save-data)]
    (doseq [{:keys [resource content]} save-data
            :when (not (workspace/read-only? resource))]
      (spit resource content)))
  (workspace/fs-sync (g/node-value project :workspace) false))

(handler/defhandler :save-all :global
    (enabled? [] true)
    (run [project] (save-all project)))

(defn- target-key [target]
  [(:resource (:resource target))
   (:build-fn target)
   (:user-data target)])

(defn- build-target [basis target all-targets build-cache]
  (let [resource (:resource target)
        key (:key target)
        cache (let [cache (get @build-cache resource)] (and (= key (:key cache)) cache))]
    (if cache
     cache
     (let [node (:node-id target)
           dep-resources (into {} (map #(let [resource (:resource %)
                                              key (target-key %)] [resource (:resource (get all-targets key))]) (:deps target)))
           result ((:build-fn target) node basis resource dep-resources (:user-data target))
           result (assoc result :key key)]
       (swap! build-cache assoc resource (assoc result :cached true))
       result))))

(defn targets-by-key [build-targets]
  (into {} (map #(let [key (target-key %)] [key (assoc % :key key)]) build-targets)))

(defn prune-build-cache! [cache build-targets]
  (reset! cache (into {} (filter (fn [[resource result]] (contains? build-targets (:key result))) @cache))))

(defn build [project node]
  (let [basis (g/now)
        build-cache (g/node-value project :build-cache)
        build-targets (targets-by-key (mapcat #(tree-seq (comp boolean :deps) :deps %) (g/node-value node :build-targets)))]
    (prune-build-cache! build-cache build-targets)
    (mapv #(build-target basis (second %) build-targets build-cache) build-targets)))

(defn- prune-fs [files-on-disk built-files]
  (let [files-on-disk (reverse files-on-disk)
        built (set built-files)]
    (doseq [file files-on-disk
            :let [dir? (.isDirectory file)
                  empty? (= 0 (count (.listFiles file)))
                  keep? (or (and dir? (not empty?)) (contains? built file))]]
      (when (not keep?)
        (.delete file)))))

(defn prune-fs-build-cache! [cache build-results]
  (let [build-resources (set (map :resource build-results))]
    (reset! cache (into {} (filter (fn [[resource key]] (contains? build-resources resource)) @cache)))))

(defn clear-build-cache [project]
  (reset! (g/node-value project :build-cache) {}))

(defn clear-fs-build-cache [project]
  (reset! (g/node-value project :fs-build-cache) {}))

(defn build-and-write [project node]
  (clear-build-cache project)
  (clear-fs-build-cache project)
  (let [files-on-disk (file-seq (io/file (workspace/build-path (g/node-value project :workspace))))
        build-results (build project node)
        fs-build-cache (g/node-value project :fs-build-cache)]
    (prune-fs files-on-disk (map #(File. (workspace/abs-path (:resource %))) build-results))
    (prune-fs-build-cache! fs-build-cache build-results)
    (doseq [result build-results
            :let [{:keys [resource content key]} result
                  abs-path (workspace/abs-path resource)
                  mtime (let [f (File. abs-path)]
                          (if (.exists f)
                            (.lastModified f)
                            0))
                  build-key [key mtime]
                  cached? (= (get @fs-build-cache resource) build-key)]]
      (when (not cached?)
        (let [parent (-> (File. ^String (workspace/abs-path resource))
                       (.getParentFile))]
          ; Create underlying directories
          (when (not (.exists parent))
            (.mkdirs parent))
          ; Write bytes
          (with-open [out (io/output-stream resource)]
            (.write out ^bytes content))
          (let [f (File. abs-path)]
            (swap! fs-build-cache assoc resource [key (.lastModified f)])))))))

(handler/defhandler :undo :global
    (enabled? [project-graph] (g/has-undo? project-graph))
    (run [project-graph] (g/undo! project-graph)))

(handler/defhandler :redo :global
    (enabled? [project-graph] (g/has-redo? project-graph))
    (run [project-graph] (g/redo! project-graph)))

(ui/extend-menu ::menubar :editor.app-view/open
                [{:label "Save All"
                  :id ::save-all
                  :acc "Shortcut+S"
                  :command :save-all}])

(ui/extend-menu ::menubar :editor.app-view/edit
                [{:label "Project"
                  :id ::project
                  :children [{:label "Build"
                              :acc "Shortcut+B"
                              :command :build}
                             {:label "Save All"
                              :acc "Shortcut+S"
                              :command :save-all}]}])

(defn get-resource-node [project path-or-resource]
  (let [resource (if (string? path-or-resource)
                   (workspace/find-resource (g/node-value project :workspace) path-or-resource)
                   path-or-resource)]
    (let [nodes-by-resource (g/node-value project :nodes-by-resource)]
      (get nodes-by-resource resource))))

(defn- outputs [node]
  (mapv #(do [(second (gt/head %)) (gt/tail %)]) (gt/arcs-by-head (g/now) node)))

(defn- loadable? [resource]
  (not (nil? (:load-fn (workspace/resource-type resource)))))

(defn- add-resources [project resources]
  (let [resources (filter loadable? resources)
        node-ids  (make-nodes project resources)]
   (load-nodes project node-ids)))

(defn- remove-resources [project resources]
  (let [internal (filter loadable? resources)
        external (filter (complement loadable?) resources)]
    (g/transact
      (for [resource internal
<<<<<<< HEAD
            :when resource
            :let [node-id (g/node-id (get-resource-node project resource))]]
        ; TODO - recreate a polluted node
        (g/delete-node node-id)))
    (doseq [resource external
            :let [resource-node (get-resource-node project resource)]
            :when resource-node]
      (g/invalidate! (mapv #(do [(g/node-id resource-node) (first %)]) (outputs resource-node))))))
=======
            :let [node-id (get-resource-node project resource)]]
        ; TODO - recreate a polluted node
        (g/delete-node node-id)))
    (doseq [resource external
            :let [resource-node (get-resource-node project resource)]]
      (g/invalidate! (mapv #(do [resource-node (first %)]) (outputs resource-node))))))
>>>>>>> 5aab133b

(defn- handle-resource-changes [project changes]
  (let [all (reduce into [] (vals changes))
        reset-undo? (reduce #(or %1 %2) false (map (fn [resource] (loadable? resource)) all))]
    (add-resources project (:added changes))
    (remove-resources project (:removed changes))
    (doseq [resource (:changed changes)
            :let [resource-node (get-resource-node project resource)]
            :when resource-node]
      (let [current-outputs (outputs resource-node)]
        (if (loadable? resource)
          (let [current-outputs (outputs resource-node)
                nodes (make-nodes project [resource])]
            (load-nodes project nodes)
            (let [new-node (first nodes)
                  new-outputs (set (outputs new-node))
                  outputs-to-make (filter #(not (contains? new-outputs %)) current-outputs)]
              (g/transact
                (concat
                  (g/delete-node resource-node)
                  (for [[src-label [tgt-node tgt-label]] outputs-to-make]
                    (g/connect new-node src-label tgt-node tgt-label))))))
          (let [nid resource-node]
            (g/invalidate! (mapv #(do [nid (first %)]) current-outputs))))))
    (when reset-undo?
      (g/reset-undo! (graph project)))))

(g/defnode Project
  (inherits core/Scope)

  (property workspace g/Any)
  (property build-cache g/Any)
  (property fs-build-cache g/Any)

  (input selected-node-ids g/Any :array)
  (input selected-nodes g/Any :array)
  (input selected-node-properties g/Any :array)
  (input resources g/Any)
  (input resource-types g/Any)
  (input save-data g/Any :array)

  (output selected-node-ids g/Any :cached (g/fnk [selected-node-ids] selected-node-ids))
  (output selected-nodes g/Any :cached (g/fnk [selected-nodes] selected-nodes))
  (output selected-node-properties g/Any :cached (g/fnk [selected-node-properties] selected-node-properties))
  (output nodes-by-resource g/Any :cached (g/fnk [nodes] (into {} (map (fn [n] [(g/node-value n :resource) n]) nodes))))
  (output save-data g/Any :cached (g/fnk [save-data] (filter #(and % (:content %)) save-data))))

(defn get-resource-type [resource-node]
  (when resource-node (workspace/resource-type (g/node-value resource-node :resource))))

(defn get-project [resource-node]
  (g/node-value resource-node :project-id))

(defn filter-resources [resources query]
  (let [file-system ^FileSystem (FileSystems/getDefault)
        matcher (.getPathMatcher file-system (str "glob:" query))]
    (filter (fn [r] (let [path (.getPath file-system (workspace/path r) (into-array String []))] (.matches matcher path))) resources)))

(defn find-resources [project query]
  (let [resource-to-node (g/node-value project :nodes-by-resource)
        resources        (filter-resources (g/node-value project :resources) query)]
    (map (fn [r] [r (get resource-to-node r)]) resources)))

(handler/defhandler :build :global
    (enabled? [] true)
    (run [project] (let [workspace (g/node-value project :workspace)
                         game-project (get-resource-node project (workspace/file-resource workspace "/game.project"))]
                     (build-and-write project game-project))))

(defn- connect-if-output [src-type src tgt connections]
  (let [outputs (g/output-labels src-type)]
    (for [[src-label tgt-label] connections
          :when (contains? outputs src-label)]
      (g/connect src src-label tgt tgt-label))))

(defn connect-resource-node [project resource consumer-node connections]
  (if resource
    (if-let [node (get-resource-node project resource)]
      (connect-if-output (g/node-type* node) node consumer-node connections)
      (let [resource-type (workspace/resource-type resource)
            node-type (:node-type resource-type PlaceholderResourceNode)]
        (g/make-nodes
         (graph project)
         [new-resource [node-type :resource resource :project-id project]]
         (g/connect new-resource :_id project :nodes)
         (if ((g/output-labels node-type) :save-data)
           (g/connect new-resource :save-data project :save-data)
           [])
         (connect-if-output node-type new-resource consumer-node connections))))
    []))

(defn select
  [project-id node-ids]
    (concat
     (for [[node-id label] (g/sources-of project-id :selected-node-ids)]
       (g/disconnect node-id label project-id :selected-node-ids))
     (for [[node-id label] (g/sources-of project-id :selected-nodes)]
       (g/disconnect node-id label project-id :selected-nodes))
     (for [[node-id label] (g/sources-of project-id :selected-node-properties)]
       (g/disconnect node-id label project-id :selected-node-properties))
     (for [node-id node-ids]
       (concat
        (g/connect node-id :_node-id    project-id :selected-node-ids)
        (g/connect node-id :_id         project-id :selected-nodes)
        (g/connect node-id :_properties project-id :selected-node-properties)))))

(defn select!
  ([project node-ids]
    (select! project node-ids (gensym)))
  ([project node-ids op-seq]
    (let [old-nodes (g/node-value project :selected-nodes)]
      (when (not= node-ids old-nodes)
        (g/transact
          (concat
            (g/operation-sequence op-seq)
            (g/operation-label "Select")
            (select project node-ids)))))))

(deftype ProjectResourceListener [project-id]
  workspace/ResourceListener
  (handle-changes [this changes]
    (handle-resource-changes project-id changes)))

(deftype ProjectSelectionProvider [project-id]
  workspace/SelectionProvider
  (selection [this] (g/node-value project-id :selected-node-ids)))

(defn selection-provider [project-id] (ProjectSelectionProvider. project-id))

(defn make-project [graph workspace-id]
  (let [project-id
        (first
          (g/tx-nodes-added
            (g/transact
              (g/make-nodes graph
                            [project [Project :workspace workspace-id :build-cache (atom {}) :fs-build-cache (atom {})]]
                            (g/connect workspace-id :resource-list project :resources)
                            (g/connect workspace-id :resource-types project :resource-types)))))]
    (workspace/add-resource-listener! workspace-id (ProjectResourceListener. project-id))
    project-id))

;;; Support for copy&paste, drag&drop
(def resource? (partial g/node-instance? ResourceNode))

(defrecord ResourceReference [path label])

(defn make-reference [node label] (ResourceReference. (workspace/proj-path (:resource node)) label))

(defn resolve-reference [workspace project reference]
  (let [resource      (workspace/resolve-workspace-resource workspace (:path reference))
        resource-node (get-resource-node project resource)]
    [resource-node (:label reference)]))

(defn copy
  "Copy a fragment of the project graph. This returns a 'fragment' that
   can be pasted back into the graph elsewhere. The fragment will include
   the root nodes passed in as arguments, along with all their inputs.

   Collecting the inputs stops when it reaches a resource node. Those are
   replaced with references. When the fragment is pasted, the copies will
   use the same resource nodes, rather than copying files."
  [root-ids]
  (g/copy root-ids {:continue? (comp not resource?)
                    :write-handlers {ResourceNode make-reference}}))

(defn paste
  "Paste a fragment into the project graph. This returns a map with two keys:
   - :root-node-ids - Contains a list of the new node IDs for the roots of the fragment.
   - :tx-data - Transaction steps that will ultimately build the fragment.

   When this call returns, it has only created the :tx-data for you. You still need
   to wrap it in a call to dynamo.graph/transact.

   This allows you to do things like:
   (g/transact
     [(g/operation-label \"paste sprite\")
  (:tx-data (g/paste fragment))])"
  [workspace project fragment]
  (g/paste (graph project) fragment {:read-handlers {ResourceReference (partial resolve-reference workspace project)}}))

(defn workspace [project]
  (g/node-value project :workspace))<|MERGE_RESOLUTION|>--- conflicted
+++ resolved
@@ -210,23 +210,14 @@
         external (filter (complement loadable?) resources)]
     (g/transact
       (for [resource internal
-<<<<<<< HEAD
             :when resource
-            :let [node-id (g/node-id (get-resource-node project resource))]]
+            :let [node-id (get-resource-node project resource)]]
         ; TODO - recreate a polluted node
         (g/delete-node node-id)))
     (doseq [resource external
             :let [resource-node (get-resource-node project resource)]
             :when resource-node]
-      (g/invalidate! (mapv #(do [(g/node-id resource-node) (first %)]) (outputs resource-node))))))
-=======
-            :let [node-id (get-resource-node project resource)]]
-        ; TODO - recreate a polluted node
-        (g/delete-node node-id)))
-    (doseq [resource external
-            :let [resource-node (get-resource-node project resource)]]
       (g/invalidate! (mapv #(do [resource-node (first %)]) (outputs resource-node))))))
->>>>>>> 5aab133b
 
 (defn- handle-resource-changes [project changes]
   (let [all (reduce into [] (vals changes))
