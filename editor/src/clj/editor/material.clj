--- conflicted
+++ resolved
@@ -33,55 +33,19 @@
             [util.murmur :as murmur]
             [util.num :as num])
   (:import [com.dynamo.bob.pipeline ShaderProgramBuilder]
-<<<<<<< HEAD
            [com.dynamo.graphics.proto Graphics$CoordinateSpace Graphics$VertexAttribute Graphics$VertexAttribute$DataType Graphics$VertexAttribute$SemanticType]
-           [com.dynamo.render.proto Material$MaterialDesc Material$MaterialDesc$ConstantType Material$MaterialDesc$FilterModeMag Material$MaterialDesc$FilterModeMin Material$MaterialDesc$Sampler Material$MaterialDesc$VertexSpace Material$MaterialDesc$WrapMode]
-=======
-           [com.dynamo.graphics.proto Graphics$CoordinateSpace Graphics$VertexAttribute$DataType Graphics$VertexAttribute$SemanticType]
-           [com.dynamo.render.proto Material$MaterialDesc Material$MaterialDesc$VertexSpace]
->>>>>>> 3f227805
+           [com.dynamo.render.proto Material$MaterialDesc Material$MaterialDesc$Sampler Material$MaterialDesc$VertexSpace]
            [com.jogamp.opengl GL2]
            [editor.gl.shader ShaderLifecycle]
            [javax.vecmath Matrix4d Vector4d]))
 
 (set! *warn-on-reflection* true)
-
-<<<<<<< HEAD
-(defn- hack-downgrade-constant-value
-  "HACK/FIXME: The value field in MaterialDesc$Constant was changed from
-  `optional` to `repeated` in material.proto so that we can set uniform array
-  values in the runtime. However, we do not yet support editing of array values
-  in the material constant editing widget, and MaterialDesc$Constant is used for
-  both the runtime binary format and the material file format. For the time
-  being, we only read (and allow editing of) the first value from uniform
-  arrays. Since there is no way to add more uniform array entries from the
-  editor, it should be safe to do so until we can support uniform arrays fully."
-  [upgraded-constant-value]
-  (first upgraded-constant-value))
-
-(defn- hack-upgrade-constant-value
-  "HACK/FIXME: See above for the detailed background. We must convert the legacy
-  `optional` value to a `repeated` value when writing the runtime binary format."
-  [downgraded-constant-value]
-  [downgraded-constant-value])
-
-(defn- hack-downgrade-constant [constant]
-  (protobuf/sanitize constant :value hack-downgrade-constant-value))
-
-(defn- hack-upgrade-constant [constant]
-  (protobuf/sanitize constant :value hack-upgrade-constant-value))
-
-(def ^:private hack-downgrade-constants (partial mapv hack-downgrade-constant))
-
-(def ^:private hack-upgrade-constants (partial mapv hack-upgrade-constant))
 
 (def ^:private editable-attribute-optional-field-defaults
   (-> Graphics$VertexAttribute
       (protobuf/default-message #{:optional})
       (dissoc :binary-values :double-values :long-values :name-hash)))
 
-=======
->>>>>>> 3f227805
 (defn- attribute->editable-attribute [attribute]
   {:pre [(map? attribute)]} ; Graphics$VertexAttribute in map format.
   ;; The protobuf stores values in different arrays depending on their type.
@@ -111,26 +75,17 @@
 (defn- build-target-attributes [attribute-infos]
   (mapv graphics/attribute-info->build-target-attribute attribute-infos))
 
-<<<<<<< HEAD
 (g/defnk produce-base-pb-msg [name vertex-program fragment-program vertex-constants fragment-constants samplers tags vertex-space max-page-count]
   (protobuf/make-map-without-defaults Material$MaterialDesc
     :name name
     :vertex-program (resource/resource->proj-path vertex-program)
     :fragment-program (resource/resource->proj-path fragment-program)
-    :vertex-constants (hack-upgrade-constants vertex-constants)
-    :fragment-constants (hack-upgrade-constants fragment-constants)
+    :vertex-constants (render-program-utils/hack-upgrade-constants vertex-constants)
+    :fragment-constants (render-program-utils/hack-upgrade-constants fragment-constants)
     :samplers (mapv #(protobuf/clear-defaults Material$MaterialDesc$Sampler %) samplers)
     :tags tags
     :vertex-space vertex-space
     :max-page-count max-page-count))
-=======
-(g/defnk produce-base-pb-msg [name vertex-program fragment-program vertex-constants fragment-constants samplers tags vertex-space max-page-count :as base-pb-msg]
-  (-> base-pb-msg
-      (update :vertex-program resource/resource->proj-path)
-      (update :fragment-program resource/resource->proj-path)
-      (update :vertex-constants render-program-utils/hack-upgrade-constants)
-      (update :fragment-constants render-program-utils/hack-upgrade-constants)))
->>>>>>> 3f227805
 
 (g/defnk produce-save-value [base-pb-msg attributes]
   (protobuf/assign-repeated base-pb-msg
@@ -546,7 +501,6 @@
   (output samplers [g/KeywordMap] (gu/passthrough samplers))
   (output attribute-infos [g/KeywordMap] :cached produce-attribute-infos))
 
-<<<<<<< HEAD
 (defn- legacy-texture->sampler [name]
   (assoc default-pb-sampler :name name))
 
@@ -558,33 +512,14 @@
     (gu/set-properties-from-pb-map self Material$MaterialDesc material-desc
       vertex-program (resolve-resource :vertex-program)
       fragment-program (resolve-resource :fragment-program)
-      vertex-constants (hack-downgrade-constants :vertex-constants)
-      fragment-constants (hack-downgrade-constants :fragment-constants)
+      vertex-constants (render-program-utils/hack-downgrade-constants :vertex-constants)
+      fragment-constants (render-program-utils/hack-downgrade-constants :fragment-constants)
       attributes (attributes->editable-attributes :attributes)
       name :name
       samplers (samplers->editable-samplers :samplers)
       tags :tags
       vertex-space :vertex-space
       max-page-count :max-page-count)))
-=======
-(defn- make-sampler [name]
-  (assoc default-sampler :name name))
-
-(defn load-material [project self resource pb]
-  (concat
-    (g/set-property self :vertex-program (workspace/resolve-resource resource (:vertex-program pb)))
-    (g/set-property self :fragment-program (workspace/resolve-resource resource (:fragment-program pb)))
-    (g/set-property self :vertex-constants (render-program-utils/hack-downgrade-constants (:vertex-constants pb)))
-    (g/set-property self :fragment-constants (render-program-utils/hack-downgrade-constants (:fragment-constants pb)))
-    (g/set-property self :attributes (mapv attribute->editable-attribute (:attributes pb)))
-    (for [field [:name :samplers :tags :vertex-space :max-page-count]]
-      (g/set-property self field (field pb)))))
-
-(defn- sanitize-sampler [sampler]
-  ;; Material$MaterialDesc$Sampler in map format.
-  ;; TODO: The texture field _will_ be used in the editor, just not in this MVP
-  (dissoc sampler :name-indirections :texture :name-hash)) ; Only used in built data by the runtime.
->>>>>>> 3f227805
 
 (defn- sanitize-material
   "The old format specified :textures as string names. Convert these into
