(ns editor.app-view
  (:require [clojure.java.io :as io]
            [clojure.string :as string]
            [dynamo.graph :as g]
            [editor.build :as build]
            [editor.build-errors-view :as build-errors-view]
            [editor.bundle :as bundle]
            [editor.bundle-dialog :as bundle-dialog]
            [editor.changes-view :as changes-view]
            [editor.code.data :refer [CursorRange->line-number]]
            [editor.console :as console]
            [editor.debug-view :as debug-view]
            [editor.defold-project :as project]
            [editor.dialogs :as dialogs]
            [editor.disk :as disk]
            [editor.disk-availability :as disk-availability]
            [editor.editor-extensions :as extensions]
            [editor.engine :as engine]
            [editor.engine.build-errors :as engine-build-errors]
            [editor.error-reporting :as error-reporting]
            [editor.fs :as fs]
            [editor.fxui :as fxui]
            [editor.game-project :as game-project]
            [editor.github :as github]
            [editor.graph-util :as gu]
            [editor.handler :as handler]
            [editor.hot-reload :as hot-reload]
            [editor.jfx :as jfx]
            [editor.keymap :as keymap]
            [editor.live-update-settings :as live-update-settings]
            [editor.lua :as lua]
            [editor.pipeline :as pipeline]
            [editor.pipeline.bob :as bob]
            [editor.placeholder-resource :as placeholder-resource]
            [editor.prefs :as prefs]
            [editor.prefs-dialog :as prefs-dialog]
            [editor.process :as process]
            [editor.progress :as progress]
            [editor.resource :as resource]
            [editor.resource-node :as resource-node]
            [editor.scene :as scene]
            [editor.scene-cache :as scene-cache]
            [editor.scene-visibility :as scene-visibility]
            [editor.search-results-view :as search-results-view]
            [editor.system :as system]
            [editor.targets :as targets]
            [editor.types :as types]
            [editor.ui :as ui]
            [editor.url :as url]
            [editor.util :as util]
            [editor.view :as view]
            [editor.workspace :as workspace]
            [internal.util :refer [first-where]]
            [service.log :as log]
            [util.http-server :as http-server]
            [util.profiler :as profiler]
            [service.smoke-log :as slog])
  (:import [com.defold.editor Editor]
           [com.sun.javafx.scene NodeHelper]
           [java.io BufferedReader File IOException]
           [java.net URL]
           [java.util Collection List]
           [javafx.beans.value ChangeListener]
           [javafx.collections ListChangeListener ObservableList]
           [javafx.event Event]
           [javafx.geometry Orientation]
           [javafx.scene Parent Scene]
           [javafx.scene.control MenuBar SplitPane Tab TabPane TabPane$TabClosingPolicy TabPane$TabDragPolicy Tooltip]
           [javafx.scene.image Image ImageView]
           [javafx.scene.input Clipboard ClipboardContent]
           [javafx.scene.layout AnchorPane StackPane]
           [javafx.scene.shape Ellipse SVGPath]
           [javafx.stage Screen Stage WindowEvent]))

(set! *warn-on-reflection* true)

(def ^:private split-info-by-pane-kw
  {:left {:index 0
          :pane-id "left-pane"
          :split-id "main-split"}
   :right {:index 1
           :pane-id "right-pane"
           :split-id "workbench-split"}
   :bottom {:index 1
            :pane-id "bottom-pane"
            :split-id "center-split"}})

(defn- pane-visible? [^Scene main-scene pane-kw]
  (let [{:keys [pane-id split-id]} (split-info-by-pane-kw pane-kw)]
    (some? (.lookup main-scene (str "#" split-id " #" pane-id)))))

(defn- split-pane-length
  ^double [^SplitPane split-pane]
  (condp = (.getOrientation split-pane)
    Orientation/HORIZONTAL (.getWidth split-pane)
    Orientation/VERTICAL (.getHeight split-pane)))

(defn- set-pane-visible! [^Scene main-scene pane-kw visible?]
  (let [{:keys [index pane-id split-id]} (split-info-by-pane-kw pane-kw)
        ^SplitPane split (.lookup main-scene (str "#" split-id))
        ^Parent pane (.lookup split (str "#" pane-id))]
    (cond
      (and (nil? pane) visible?)
      (let [user-data-key (keyword "hidden-pane" pane-id)
            {:keys [pane size]} (ui/user-data split user-data-key)
            divider-index (max 0 (dec index))
            divider-position (max 0.0
                                  (min (if (zero? index)
                                         (/ size (split-pane-length split))
                                         (- 1.0 (/ size (split-pane-length split))))
                                       1.0))]
        (ui/user-data! split user-data-key nil)
        (.add (.getItems split) index pane)
        (.setDividerPosition split divider-index divider-position)
        (.layout split))

      (and (some? pane) (not visible?))
      (let [user-data-key (keyword "hidden-pane" pane-id)
            divider-index (max 0 (dec index))
            divider-position (get (.getDividerPositions split) divider-index)
            size (if (zero? index)
                   (Math/floor (* divider-position (split-pane-length split)))
                   (Math/ceil (* (- 1.0 divider-position) (split-pane-length split))))
            removing-focus-owner? (some? (when-some [focus-owner (.getFocusOwner main-scene)]
                                           (ui/closest-node-where
                                             (partial identical? pane)
                                             focus-owner)))]

        (ui/user-data! split user-data-key {:pane pane :size size})
        (.remove (.getItems split) pane)
        (.layout split)

        ;; If this action causes the focus owner to be removed from the scene,
        ;; move focus to the SplitPane. This ensures we have a valid UI context
        ;; when refreshing the menus.
        (when removing-focus-owner?
          (.requestFocus split))))
    nil))

(defn- select-tool-tab! [tab-id ^Scene main-scene ^TabPane tool-tab-pane]
  (let [tabs (.getTabs tool-tab-pane)
        tab-index (first (keep-indexed (fn [i ^Tab tab] (when (= tab-id (.getId tab)) i)) tabs))]
    (set-pane-visible! main-scene :bottom true)
    (if (some? tab-index)
      (.select (.getSelectionModel tool-tab-pane) ^long tab-index)
      (throw (ex-info (str "Tab id not found: " tab-id)
                      {:tab-id tab-id
                       :tab-ids (mapv #(.getId ^Tab %) tabs)})))))

(def show-console! (partial select-tool-tab! "console-tab"))
(def show-curve-editor! (partial select-tool-tab! "curve-editor-tab"))
(def show-build-errors! (partial select-tool-tab! "build-errors-tab"))
(def show-search-results! (partial select-tool-tab! "search-results-tab"))

(defn show-asset-browser! [main-scene]
  (set-pane-visible! main-scene :left true))

(defn- show-debugger! [main-scene tool-tab-pane]
  ;; In addition to the controls in the console pane,
  ;; the right pane is used to display locals.
  (set-pane-visible! main-scene :right true)
  (show-console! main-scene tool-tab-pane))

(defn debugger-state-changed! [main-scene tool-tab-pane attention?]
  (ui/invalidate-menubar-item! ::debug-view/debug)
  (ui/user-data! main-scene ::ui/refresh-requested? true)
  (when attention?
    (show-debugger! main-scene tool-tab-pane)))

(defn- fire-tab-closed-event! [^Tab tab]
  ;; TODO: Workaround as there's currently no API to close tabs programatically with identical semantics to close manually
  ;; See http://stackoverflow.com/questions/17047000/javafx-closing-a-tab-in-tabpane-dynamically
  (Event/fireEvent tab (Event. Tab/CLOSED_EVENT)))

(defn- remove-tab! [^TabPane tab-pane ^Tab tab]
  (fire-tab-closed-event! tab)
  (.remove (.getTabs tab-pane) tab))

(defn remove-invalid-tabs! [tab-panes open-views]
  (let [invalid-tab? (fn [tab] (nil? (get open-views (ui/user-data tab ::view))))
        closed-tabs-by-tab-pane (into []
                                      (keep (fn [^TabPane tab-pane]
                                              (when-some [closed-tabs (not-empty (filterv invalid-tab? (.getTabs tab-pane)))]
                                                [tab-pane closed-tabs])))
                                      tab-panes)]
    ;; We must remove all invalid tabs from a TabPane in one go to ensure
    ;; the selected tab change event does not trigger onto an invalid tab.
    (when (seq closed-tabs-by-tab-pane)
      (doseq [[^TabPane tab-pane ^Collection closed-tabs] closed-tabs-by-tab-pane]
        (doseq [tab closed-tabs]
          (fire-tab-closed-event! tab))
        (.removeAll (.getTabs tab-pane) closed-tabs)))))

(defn- tab-title
  ^String [resource is-dirty]
  ;; Lone underscores are treated as mnemonic letter signifiers in the overflow
  ;; dropdown menu, and we cannot disable mnemonic parsing for it since the
  ;; control is internal. We also cannot replace them with double underscores to
  ;; escape them, as they will show up in the Tab labels and there appears to be
  ;; no way to enable mnemonic parsing for them. Attempts were made to call
  ;; setMnemonicParsing on the parent Labelled as the Tab graphic was added to
  ;; the DOM, but this only worked on macOS. As a workaround, we instead replace
  ;; underscores with the a unicode character that looks somewhat similar.
  (let [resource-name (resource/resource-name resource)
        escaped-resource-name (string/replace resource-name "_" "\u02CD")]
    (if is-dirty
      (str "*" escaped-resource-name)
      escaped-resource-name)))

(g/defnode AppView
  (property stage Stage)
  (property scene Scene)
  (property editor-tabs-split SplitPane)
  (property active-tab-pane TabPane)
  (property tool-tab-pane TabPane)
  (property auto-pulls g/Any)
  (property active-tool g/Keyword)
  (property manip-space g/Keyword)

  (input open-views g/Any :array)
  (input open-dirty-views g/Any :array)
  (input scene-view-ids g/Any :array)
  (input hidden-renderable-tags types/RenderableTags)
  (input hidden-node-outline-key-paths types/NodeOutlineKeyPaths)
  (input active-outline g/Any)
  (input active-scene g/Any)
  (input project-id g/NodeID)
  (input selected-node-ids-by-resource-node g/Any)
  (input selected-node-properties-by-resource-node g/Any)
  (input sub-selections-by-resource-node g/Any)
  (input debugger-execution-locations g/Any)

  (output open-views g/Any :cached (g/fnk [open-views] (into {} open-views)))
  (output open-dirty-views g/Any :cached (g/fnk [open-dirty-views] (into #{} (keep #(when (second %) (first %))) open-dirty-views)))
  (output active-tab Tab (g/fnk [^TabPane active-tab-pane] (some-> active-tab-pane ui/selected-tab)))
  (output hidden-renderable-tags types/RenderableTags (gu/passthrough hidden-renderable-tags))
  (output hidden-node-outline-key-paths types/NodeOutlineKeyPaths (gu/passthrough hidden-node-outline-key-paths))
  (output active-outline g/Any (gu/passthrough active-outline))
  (output active-scene g/Any (gu/passthrough active-scene))
  (output active-view g/NodeID (g/fnk [^Tab active-tab]
                                   (when active-tab
                                     (ui/user-data active-tab ::view))))
  (output active-view-info g/Any (g/fnk [^Tab active-tab]
                                        (when active-tab
                                          {:view-id (ui/user-data active-tab ::view)
                                           :view-type (ui/user-data active-tab ::view-type)})))

  (output active-resource-node g/NodeID :cached (g/fnk [active-view open-views] (:resource-node (get open-views active-view))))
  (output active-resource resource/Resource :cached (g/fnk [active-view open-views] (:resource (get open-views active-view))))
  (output open-resource-nodes g/Any :cached (g/fnk [open-views] (->> open-views vals (map :resource-node))))
  (output selected-node-ids g/Any (g/fnk [selected-node-ids-by-resource-node active-resource-node]
                                    (get selected-node-ids-by-resource-node active-resource-node)))
  (output selected-node-properties g/Any (g/fnk [selected-node-properties-by-resource-node active-resource-node]
                                           (get selected-node-properties-by-resource-node active-resource-node)))
  (output sub-selection g/Any (g/fnk [sub-selections-by-resource-node active-resource-node]
                                (get sub-selections-by-resource-node active-resource-node)))
  (output refresh-tab-panes g/Any :cached (g/fnk [^SplitPane editor-tabs-split open-views open-dirty-views]
                                            (let [tab-panes (.getItems editor-tabs-split)]
                                              (doseq [^TabPane tab-pane tab-panes
                                                      ^Tab tab (.getTabs tab-pane)
                                                      :let [view (ui/user-data tab ::view)
                                                            resource (:resource (get open-views view))
                                                            is-dirty (contains? open-dirty-views view)
                                                            title (tab-title resource is-dirty)]]
                                                (ui/text! tab title)))))
  (output keymap g/Any :cached (g/fnk []
                                 (keymap/make-keymap keymap/default-host-key-bindings {:valid-command? (set (handler/available-commands))})))
  (output debugger-execution-locations g/Any (gu/passthrough debugger-execution-locations)))

(defn- selection->openable-resources [selection]
  (when-let [resources (handler/adapt-every selection resource/Resource)]
    (filterv resource/openable-resource? resources)))

(defn- selection->single-openable-resource [selection]
  (when-let [r (handler/adapt-single selection resource/Resource)]
    (when (resource/openable-resource? r)
      r)))

(defn- selection->single-resource [selection]
  (handler/adapt-single selection resource/Resource))

(defn- context-resource-file
  ([app-view selection]
   (g/with-auto-evaluation-context evaluation-context
     (context-resource-file app-view selection evaluation-context)))
  ([app-view selection evaluation-context]
   (or (selection->single-openable-resource selection)
       (g/node-value app-view :active-resource evaluation-context))))

(defn- context-resource
  ([app-view selection]
   (g/with-auto-evaluation-context evaluation-context
     (context-resource app-view selection evaluation-context)))
  ([app-view selection evaluation-context]
   (or (selection->single-resource selection)
       (g/node-value app-view :active-resource evaluation-context))))

(defn- disconnect-sources [target-node target-label]
  (for [[source-node source-label] (g/sources-of target-node target-label)]
    (g/disconnect source-node source-label target-node target-label)))

(defn- replace-connection [source-node source-label target-node target-label]
  (concat
    (disconnect-sources target-node target-label)
    (if (and source-node (contains? (-> source-node g/node-type* g/output-labels) source-label))
      (g/connect source-node source-label target-node target-label)
      [])))

(defn- on-selected-tab-changed! [app-view app-scene resource-node view-type]
  (g/transact
    (concat
      (replace-connection resource-node :node-outline app-view :active-outline)
      (if (= :scene view-type)
        (replace-connection resource-node :scene app-view :active-scene)
        (disconnect-sources app-view :active-scene))))
  (g/invalidate-outputs! [[app-view :active-tab]])
  (ui/user-data! app-scene ::ui/refresh-requested? true))

(handler/defhandler :move-tool :workbench
  (enabled? [app-view] true)
  (run [app-view] (g/transact (g/set-property app-view :active-tool :move)))
  (state [app-view] (= (g/node-value app-view :active-tool) :move)))

(handler/defhandler :scale-tool :workbench
  (enabled? [app-view] true)
  (run [app-view] (g/transact (g/set-property app-view :active-tool :scale)))
  (state [app-view]  (= (g/node-value app-view :active-tool) :scale)))

(handler/defhandler :rotate-tool :workbench
  (enabled? [app-view] true)
  (run [app-view] (g/transact (g/set-property app-view :active-tool :rotate)))
  (state [app-view]  (= (g/node-value app-view :active-tool) :rotate)))

(handler/defhandler :show-visibility-settings :workbench
  (run [app-view scene-visibility]
    (when-let [btn (some-> ^TabPane (g/node-value app-view :active-tab-pane)
                           (ui/selected-tab)
                           (.. getContent (lookup "#show-visibility-settings")))]
      (scene-visibility/show-visibility-settings! btn scene-visibility)))
  (state [app-view scene-visibility]
    (when-let [btn (some-> ^TabPane (g/node-value app-view :active-tab-pane)
                           (ui/selected-tab)
                           (.. getContent (lookup "#show-visibility-settings")))]
      ;; TODO: We have no mechanism for updating the style nor icon on
      ;; on the toolbar button. For now we piggyback on the state
      ;; update polling to set a style when the filters are active.
      (if (scene-visibility/filters-appear-active? scene-visibility)
        (ui/add-style! btn "filters-active")
        (ui/remove-style! btn "filters-active"))
      (scene-visibility/settings-visible? btn))))

(def ^:private eye-icon-svg-path
  (ui/load-svg-path "scene/images/eye_icon_eye_arrow.svg"))

(def ^:private perspective-icon-svg-path
  (ui/load-svg-path "scene/images/perspective_icon.svg"))

(defn make-svg-icon-graphic
  ^SVGPath [^SVGPath icon-template]
  (doto (SVGPath.)
    (.setContent (.getContent icon-template))))

(defn- make-visibility-settings-graphic []
  (doto (StackPane.)
    (ui/children! [(doto (make-svg-icon-graphic eye-icon-svg-path)
                     (.setId "eye-icon"))
                   (doto (Ellipse. 3.0 3.0)
                     (.setId "active-indicator"))])))

(handler/register-menu! :toolbar
  [{:id :select
    :icon "icons/45/Icons_T_01_Select.png"
    :command :select-tool}
   {:id :move
    :icon "icons/45/Icons_T_02_Move.png"
    :command :move-tool}
   {:id :rotate
    :icon "icons/45/Icons_T_03_Rotate.png"
    :command :rotate-tool}
   {:id :scale
    :icon "icons/45/Icons_T_04_Scale.png"
    :command :scale-tool}
   {:id :perspective-camera
    :graphic-fn (partial make-svg-icon-graphic perspective-icon-svg-path)
    :command :toggle-perspective-camera}
   {:id :visibility-settings
    :graphic-fn make-visibility-settings-graphic
    :command :show-visibility-settings}])

(def ^:const prefs-window-dimensions "window-dimensions")
(def ^:const prefs-split-positions "split-positions")
(def ^:const prefs-hidden-panes "hidden-panes")

(handler/defhandler :quit :global
  (enabled? [] true)
  (run []
    (let [^Stage main-stage (ui/main-stage)]
      (.fireEvent main-stage (WindowEvent. main-stage WindowEvent/WINDOW_CLOSE_REQUEST)))))

(defn store-window-dimensions [^Stage stage prefs]
  (let [dims    {:x           (.getX stage)
                 :y           (.getY stage)
                 :width       (.getWidth stage)
                 :height      (.getHeight stage)
                 :maximized   (.isMaximized stage)
                 :full-screen (.isFullScreen stage)}]
    (prefs/set-prefs prefs prefs-window-dimensions dims)))

(defn restore-window-dimensions [^Stage stage prefs]
  (when-let [dims (prefs/get-prefs prefs prefs-window-dimensions nil)]
    (let [{:keys [x y width height maximized full-screen]} dims
          maximized (and maximized (not system/mac?))] ; Maximized is not really a thing on macOS, and if set, cannot become false.
      (when (and (number? x) (number? y) (number? width) (number? height))
        (when-let [_ (seq (Screen/getScreensForRectangle x y width height))]
          (doto stage
            (.setX x)
            (.setY y))
          ;; Maximized and setWidth/setHeight in combination triggers a bug on macOS where the window becomes invisible
          (when (and (not maximized) (not full-screen))
            (doto stage
              (.setWidth width)
              (.setHeight height)))))
      (when maximized
        (.setMaximized stage true))
      (when full-screen
        (.setFullScreen stage true)))))

(def ^:private legacy-split-ids ["main-split"
                                 "center-split"
                                 "right-split"
                                 "assets-split"])

(def ^:private split-ids ["main-split"
                          "workbench-split"
                          "center-split"
                          "right-split"
                          "assets-split"])

(defn- existing-split-panes [^Scene scene]
  (into {}
        (keep (fn [split-id]
                (when-some [control (.lookup scene (str "#" split-id))]
                  [(keyword split-id) control])))
        split-ids))

(defn- stored-split-positions [prefs]
  (if-some [split-positions (prefs/get-prefs prefs prefs-split-positions nil)]
    (if (vector? split-positions) ; Legacy preference format
      (zipmap (map keyword legacy-split-ids)
              split-positions)
      split-positions)
    {}))

(defn store-split-positions! [^Scene scene prefs]
  (let [split-positions (into (stored-split-positions prefs)
                              (map (fn [[id ^SplitPane sp]]
                                     [id (.getDividerPositions sp)]))
                              (existing-split-panes scene))]
    (prefs/set-prefs prefs prefs-split-positions split-positions)))

(defn restore-split-positions! [^Scene scene prefs]
  (let [split-positions (stored-split-positions prefs)
        split-panes (existing-split-panes scene)]
    (doseq [[id positions] split-positions]
      (when-some [^SplitPane split-pane (get split-panes id)]
        (.setDividerPositions split-pane (double-array positions))
        (.layout split-pane)))))

(defn stored-hidden-panes [prefs]
  (prefs/get-prefs prefs prefs-hidden-panes #{}))

(defn store-hidden-panes! [^Scene scene prefs]
  (let [hidden-panes (into #{}
                           (remove (partial pane-visible? scene))
                           (keys split-info-by-pane-kw))]
    (prefs/set-prefs prefs prefs-hidden-panes hidden-panes)))

(defn restore-hidden-panes! [^Scene scene prefs]
  (let [hidden-panes (stored-hidden-panes prefs)]
    (doseq [pane-kw hidden-panes]
      (set-pane-visible! scene pane-kw false))))

(handler/defhandler :preferences :global
  (run [workspace prefs]
    (prefs-dialog/open-prefs prefs)
    (workspace/update-build-settings! workspace prefs)))

(defn- collect-resources [{:keys [children] :as resource}]
  (if (empty? children)
    #{resource}
    (set (concat [resource] (mapcat collect-resources children)))))

(defn- get-active-tabs [app-view evaluation-context]
  (let [tab-pane ^TabPane (g/node-value app-view :active-tab-pane evaluation-context)]
    (.getTabs tab-pane)))

(defn- make-render-build-error [main-scene tool-tab-pane build-errors-view]
  (fn [error-value]
    (build-errors-view/update-build-errors build-errors-view error-value)
    (show-build-errors! main-scene tool-tab-pane)))

(def ^:private remote-log-pump-thread (atom nil))
(def ^:private console-stream (atom nil))

(defn- reset-remote-log-pump-thread! [^Thread new]
  (when-let [old ^Thread @remote-log-pump-thread]
    (.interrupt old))
  (reset! remote-log-pump-thread new))

(defn- start-log-pump! [log-stream sink-fn]
  (doto (Thread. (fn []
                   (try
                     (let [this (Thread/currentThread)]
                       (with-open [buffered-reader ^BufferedReader (io/reader log-stream :encoding "UTF-8")]
                         (loop []
                           (when-not (.isInterrupted this)
                             (when-let [line (.readLine buffered-reader)] ; line of text or nil if eof reached
                               (sink-fn line)
                               (recur))))))
                     (catch IOException _
                       ;; Losing the log connection is ok and even expected
                       nil)
                     (catch InterruptedException _
                       ;; Losing the log connection is ok and even expected
                       nil))))
    (.start)))

(defn- local-url [target web-server]
  (format "http://%s:%s%s" (:local-address target) (http-server/port web-server) hot-reload/url-prefix))


(def ^:private app-task-progress
  {:main (ref progress/done)
   :build (ref progress/done)
   :resource-sync (ref progress/done)
   :save-all (ref progress/done)
   :fetch-libraries (ref progress/done)
   :download-update (ref progress/done)})

(defn- cancel-task!
  [task-key]
  (dosync
    (let [progress-ref (task-key app-task-progress)]
      (ref-set progress-ref (progress/cancel! @progress-ref)))))

(def ^:private app-task-ui-priority
  "Task priority in descending order (from highest to lowest)"
  [:save-all :resource-sync :fetch-libraries :build :download-update :main])

(def ^:private render-task-progress-ui-inflight (ref false))

(defn- render-task-progress-ui! []
  (let [task-progress-snapshot (ref nil)]
    (dosync
      (ref-set render-task-progress-ui-inflight false)
      (ref-set task-progress-snapshot
               (into {} (map (juxt first (comp deref second))) app-task-progress)))
    (let [status-bar (.. (ui/main-stage) (getScene) (getRoot) (lookup "#status-bar"))
          [key progress] (->> app-task-ui-priority
                              (map (juxt identity @task-progress-snapshot))
                              (filter (comp (complement progress/done?) second))
                              first)
          show-progress-hbox? (boolean (and (not= key :main)
                                            progress
                                            (not (progress/done? progress))))]
      (ui/with-controls status-bar [progress-bar progress-hbox progress-percentage-label status-label progress-cancel-button]
        (ui/render-progress-message!
          (if key progress (@task-progress-snapshot :main))
          status-label)
        ;; The bottom right of the status bar can show either the progress-hbox
        ;; or the update-link, or both. The progress-hbox will cover
        ;; the update-link if both are visible.
        (if-not show-progress-hbox?
          (ui/visible! progress-hbox false)
          (do
            (ui/visible! progress-hbox true)
            (ui/render-progress-bar! progress progress-bar)
            (ui/render-progress-percentage! progress progress-percentage-label)
            (if (progress/cancellable? progress)
              (doto progress-cancel-button
                (ui/visible! true)
                (ui/managed! true)
                (ui/on-action! (fn [_] (cancel-task! key))))
              (doto progress-cancel-button
                (ui/visible! false)
                (ui/managed! false)
                (ui/on-action! identity)))))))))

(defn- render-task-progress! [key progress]
  (let [schedule-render-task-progress-ui (ref false)]
    (dosync
      (ref-set (get app-task-progress key) progress)
      (ref-set schedule-render-task-progress-ui (not @render-task-progress-ui-inflight))
      (ref-set render-task-progress-ui-inflight true))
    (when @schedule-render-task-progress-ui
      (ui/run-later (render-task-progress-ui!)))))

(defn make-render-task-progress [key]
  (assert (contains? app-task-progress key))
  (progress/throttle-render-progress
    (fn [progress] (render-task-progress! key progress))))

(defn make-task-cancelled-query [keyword]
  (fn [] (progress/cancelled? @(keyword app-task-progress))))

(defn render-main-task-progress! [progress]
  (render-task-progress! :main progress))

(defn- report-build-launch-progress! [message]
  (render-main-task-progress! (progress/make message)))

(defn clear-build-launch-progress! []
  (render-main-task-progress! progress/done))

(defn- decorate-target [engine-descriptor target]
  (assoc target :engine-id (:id engine-descriptor)))

(defn- launch-engine! [engine-descriptor project-directory prefs debug?]
  (try
    (report-build-launch-progress! "Launching engine...")
    (let [engine (engine/install-engine! project-directory engine-descriptor)
          launched-target (->> (engine/launch! engine project-directory prefs debug?)
                               (decorate-target engine-descriptor)
                               (targets/add-launched-target!)
                               (targets/select-target! prefs))]
      (report-build-launch-progress! (format "Launched %s" (targets/target-message-label launched-target)))
      launched-target)
    (catch Exception e
      (targets/kill-launched-targets!)
      (report-build-launch-progress! "Launch failed")
      (throw e))))

(defn- reset-console-stream! [stream]
  (reset! console-stream stream)
  (console/clear-console!))

(defn- make-remote-log-sink [log-stream]
  (fn [line]
    (when (= @console-stream log-stream)
      (console/append-console-line! line))))

(defn- make-launched-log-sink [launched-target]
  (let [initial-output (atom "")]
    (fn [line]
      (when (< (count @initial-output) 5000)
        (swap! initial-output str line "\n")
        (when-let [target-info (engine/parse-launched-target-info @initial-output)]
          (targets/update-launched-target! launched-target target-info)))
      (when (= @console-stream (:log-stream launched-target))
        (console/append-console-line! line)))))

(defn- reboot-engine! [target web-server debug?]
  (try
    (report-build-launch-progress! (format "Rebooting %s..." (targets/target-message-label target)))
    (engine/reboot! target (local-url target web-server) debug?)
    (report-build-launch-progress! (format "Rebooted %s" (targets/target-message-label target)))
    target
    (catch Exception e
      (report-build-launch-progress! "Reboot failed")
      (throw e))))

(def ^:private build-in-progress? (atom false))

(defn- on-launched-hook! [project process url]
  (let [hook-options {:exception-policy :ignore :opts {:url url}}]
    (future
      (error-reporting/catch-all!
        (extensions/execute-hook! project :on-target-launched hook-options)
        (process/watchdog! process #(extensions/execute-hook! project :on-target-terminated hook-options))))))

(defn- launch-built-project! [project engine-descriptor project-directory prefs web-server debug?]
  (let [selected-target (targets/selected-target prefs)
        launch-new-engine! (fn []
                             (targets/kill-launched-targets!)
                             (let [launched-target (launch-engine! engine-descriptor project-directory prefs debug?)
                                   log-stream      (:log-stream launched-target)]
                               (targets/when-url (:id launched-target)
                                                 #(on-launched-hook! project (:process launched-target) %))
                               (reset-console-stream! log-stream)
                               (reset-remote-log-pump-thread! nil)
                               (start-log-pump! log-stream (make-launched-log-sink launched-target))
                               launched-target))]
    (try
      (cond
        (not selected-target)
        (launch-new-engine!)

        (not (targets/controllable-target? selected-target))
        (do
          (assert (targets/launched-target? selected-target))
          (launch-new-engine!))

        (and (targets/controllable-target? selected-target) (targets/remote-target? selected-target))
        (let [log-stream (engine/get-log-service-stream selected-target)]
          (reset-console-stream! log-stream)
          (reset-remote-log-pump-thread! (start-log-pump! log-stream (make-remote-log-sink log-stream)))
          (reboot-engine! selected-target web-server debug?))

        :else
        (do
          (assert (and (targets/controllable-target? selected-target) (targets/launched-target? selected-target)))
          (if (= (:id engine-descriptor) (:engine-id selected-target))
            (do
              ;; We're running "the same" engine and can reuse the
              ;; running process by rebooting
              (reset-console-stream! (:log-stream selected-target))
              (reset-remote-log-pump-thread! nil)
              ;; Launched target log pump already
              ;; running to keep engine process
              ;; from halting because stdout/err is
              ;; not consumed.
              (reboot-engine! selected-target web-server debug?))
            (launch-new-engine!))))
      (catch Exception e
        (log/warn :exception e)
        (dialogs/make-info-dialog
          {:title "Launch Failed"
           :icon :icon/triangle-error
           :header {:fx/type :v-box
                    :children [{:fx/type fxui/label
                                :variant :header
                                :text (format "Launching %s failed"
                                              (if (some? selected-target)
                                                (targets/target-message-label selected-target)
                                                "New Local Engine"))}
                               {:fx/type fxui/label
                                :text "If the engine is already running, shut down the process manually and retry"}]}
           :content (.getMessage e)})))))

(defn- build-project!
  [project evaluation-context extra-build-targets old-artifact-map render-progress!]
  (let [game-project (project/get-resource-node project "/game.project" evaluation-context)
        render-progress! (progress/throttle-render-progress render-progress!)]
    (try
      (ui/with-progress [render-progress! render-progress!]
        (build/build-project! project game-project evaluation-context extra-build-targets old-artifact-map render-progress!))
      (catch Throwable error
        (error-reporting/report-exception! error)
        nil))))

(defn async-build! [project evaluation-context prefs {:keys [debug? engine?] :or {debug? false engine? true}} old-artifact-map render-build-progress! result-fn]
  (assert (not @build-in-progress?))
  (reset! build-in-progress? true)
  (future
    (try
      (render-build-progress! (progress/make "Building project..." 1))
      (let [extra-build-targets (when debug?
                                  (debug-view/build-targets project evaluation-context))
            build-results (ui/with-progress [_ render-build-progress!]
                            (build-project! project evaluation-context extra-build-targets old-artifact-map render-build-progress!))
            [engine build-engine-exception] (when (and engine? (nil? (:error build-results)))
                                              (try
                                                (ui/with-progress [_ render-build-progress!]
                                                  (render-build-progress! (progress/make-indeterminate "Fetching Engine"))
                                                  [(engine/get-engine project evaluation-context prefs (engine/current-platform)) nil])
                                                (catch Throwable e
                                                  [nil e])))]
        (ui/run-later
          (try
            (when result-fn (result-fn build-results engine build-engine-exception))
            (finally
              (reset! build-in-progress? false)))))
      (catch Throwable t
        (reset! build-in-progress? false)
        (render-build-progress! progress/done)
        (error-reporting/report-exception! t)))))

(defn- handle-build-results! [workspace render-build-error! build-results]
  (let [{:keys [error artifact-map etags]} build-results]
    (if (some? error)
      (do
        (render-build-error! error)
        nil)
      (do
        (workspace/artifact-map! workspace artifact-map)
        (workspace/etags! workspace etags)
        (workspace/save-build-cache! workspace)
        build-results))))

(defn- cached-build-target-output? [node-id label evaluation-context]
  (and (= :build-targets label)
       (project/project-resource-node? node-id evaluation-context)))

(defn- update-system-cache-build-targets! [evaluation-context]
  ;; To avoid cache churn, we only transfer the most important entries to the system cache.
  (let [pruned-evaluation-context (g/pruned-evaluation-context evaluation-context cached-build-target-output?)]
    (g/update-cache-from-evaluation-context! pruned-evaluation-context)))

(defn- build-handler [project workspace prefs web-server build-errors-view main-stage tool-tab-pane]
  (let [project-directory (io/file (workspace/project-path workspace))
        evaluation-context (g/make-evaluation-context)
        main-scene (.getScene ^Stage main-stage)
        render-build-error! (make-render-build-error main-scene tool-tab-pane build-errors-view)]
    (build-errors-view/clear-build-errors build-errors-view)
    (async-build! project evaluation-context prefs {:debug? false} (workspace/artifact-map workspace)
                  (make-render-task-progress :build)
                  (fn [build-results engine-descriptor build-engine-exception]
                    (update-system-cache-build-targets! evaluation-context)
                    (when (handle-build-results! workspace render-build-error! build-results)
                      (when engine-descriptor
                        (show-console! main-scene tool-tab-pane)
                        (launch-built-project! project engine-descriptor project-directory prefs web-server false))
                      (when build-engine-exception
                        (log/warn :exception build-engine-exception)
                        (engine-build-errors/handle-build-error! render-build-error! project evaluation-context build-engine-exception)))))))

(handler/defhandler :build :global
  (enabled? [] (not @build-in-progress?))
  (run [project workspace prefs web-server build-errors-view debug-view main-stage tool-tab-pane]
    (debug-view/detach! debug-view)
    (build-handler project workspace prefs web-server build-errors-view main-stage tool-tab-pane)))

(defn- debugging-supported?
  [project]
  (if (project/shared-script-state? project)
    true
    (do (dialogs/make-info-dialog
          {:title "Debugging Not Supported"
           :icon :icon/triangle-error
           :header "This project cannot be used with the debugger"
           :content {:fx/type fxui/label
                     :style-class "dialog-content-padding"
                     :text "It is configured to disable shared script state.

If you do not specifically require different script states, consider changing the script.shared_state property in game.project."}})
        false)))

(defn- run-with-debugger! [workspace project prefs debug-view render-build-error! web-server]
  (let [project-directory (io/file (workspace/project-path workspace))
        evaluation-context (g/make-evaluation-context)]
    (async-build! project evaluation-context prefs {:debug? true} (workspace/artifact-map workspace)
                  (make-render-task-progress :build)
                  (fn [build-results engine-descriptor build-engine-exception]
                    (update-system-cache-build-targets! evaluation-context)
                    (when (handle-build-results! workspace render-build-error! build-results)
                      (when engine-descriptor
                        (when-let [target (launch-built-project! project engine-descriptor project-directory prefs web-server true)]
                          (when (nil? (debug-view/current-session debug-view))
                            (debug-view/start-debugger! debug-view project (:address target "localhost")))))
                      (when build-engine-exception
                        (log/warn :exception build-engine-exception)
                        (engine-build-errors/handle-build-error! render-build-error! project evaluation-context build-engine-exception)))))))

(defn- attach-debugger! [workspace project prefs debug-view render-build-error!]
  (let [evaluation-context (g/make-evaluation-context)]
    (async-build! project evaluation-context prefs {:debug? true :engine? false} (workspace/artifact-map workspace)
                  (make-render-task-progress :build)
                  (fn [build-results _ _]
                    (update-system-cache-build-targets! evaluation-context)
                    (when (handle-build-results! workspace render-build-error! build-results)
                      (let [target (targets/selected-target prefs)]
                        (when (targets/controllable-target? target)
                          (debug-view/attach! debug-view project target (:artifacts build-results)))))))))

(handler/defhandler :start-debugger :global
  ;; NOTE: Shares a shortcut with :debug-view/continue.
  ;; Only one of them can be active at a time. This creates the impression that
  ;; there is a single menu item whose label changes in various states.
  (active? [debug-view evaluation-context]
           (not (debug-view/debugging? debug-view evaluation-context)))
  (enabled? [] (not @build-in-progress?))
  (run [project workspace prefs web-server build-errors-view console-view debug-view main-stage tool-tab-pane]
    (when (debugging-supported? project)
      (let [main-scene (.getScene ^Stage main-stage)
            render-build-error! (make-render-build-error main-scene tool-tab-pane build-errors-view)]
        (build-errors-view/clear-build-errors build-errors-view)
        (if (debug-view/can-attach? prefs)
          (attach-debugger! workspace project prefs debug-view render-build-error!)
          (run-with-debugger! workspace project prefs debug-view render-build-error! web-server))))))

(handler/defhandler :rebuild :global
  (enabled? [] (not @build-in-progress?))
  (run [project workspace prefs web-server build-errors-view debug-view main-stage tool-tab-pane]
    (debug-view/detach! debug-view)
    (workspace/clear-build-cache! workspace)
    (build-handler project workspace prefs web-server build-errors-view main-stage tool-tab-pane)))

(handler/defhandler :build-html5 :global
  (run [project prefs web-server build-errors-view changes-view main-stage tool-tab-pane]
    (let [main-scene (.getScene ^Stage main-stage)
          render-build-error! (make-render-build-error main-scene tool-tab-pane build-errors-view)
          render-reload-progress! (make-render-task-progress :resource-sync)
          render-save-progress! (make-render-task-progress :save-all)
          render-build-progress! (make-render-task-progress :build)
          task-cancelled? (make-task-cancelled-query :build)
          bob-args (bob/build-html5-bob-args project prefs)]
      (build-errors-view/clear-build-errors build-errors-view)
      (disk/async-bob-build! render-reload-progress! render-save-progress! render-build-progress! task-cancelled?
                             render-build-error! bob/build-html5-bob-commands bob-args project changes-view
                             (fn [successful?]
                               (when successful?
                                 (ui/open-url (format "http://localhost:%d%s/index.html" (http-server/port web-server) bob/html5-url-prefix))))))))

(defn- updated-build-resource-proj-paths [old-etags new-etags]
  ;; We only want to return resources that were present in the old etags since
  ;; we don't want to ask the engine to reload something it has not seen yet.
  ;; It is presumed that the engine will follow any newly-introduced references
  ;; and load the resources. We might ask the engine to reload these resources
  ;; the next time they are modified.
  (into #{}
        (keep (fn [[proj-path old-etag]]
                (when-some [new-etag (new-etags proj-path)]
                  (when (not= old-etag new-etag)
                    proj-path))))
        old-etags))

(defn- updated-build-resources [evaluation-context project old-etags new-etags proj-path-or-resource]
  (let [resource-node (project/get-resource-node project proj-path-or-resource evaluation-context)
        build-targets (g/node-value resource-node :build-targets evaluation-context)
        updated-build-resource-proj-paths (updated-build-resource-proj-paths old-etags new-etags)]
    (into []
          (keep (fn [{build-resource :resource :as _build-target}]
                  (when (contains? updated-build-resource-proj-paths (resource/proj-path build-resource))
                    build-resource)))
          (rseq (pipeline/flatten-build-targets build-targets)))))

(defn- can-hot-reload? [debug-view prefs evaluation-context]
  (when-some [target (targets/selected-target prefs)]
    (and (targets/controllable-target? target)
         (not (debug-view/suspended? debug-view evaluation-context))
         (not @build-in-progress?))))

(defn- hot-reload! [project prefs build-errors-view main-stage tool-tab-pane]
  (let [main-scene (.getScene ^Stage main-stage)
        evaluation-context (g/make-evaluation-context)
        target (targets/selected-target prefs)
        workspace (project/workspace project evaluation-context)
        old-artifact-map (workspace/artifact-map workspace)
        old-etags (workspace/etags workspace)
        render-build-progress! (make-render-task-progress :build)
        render-build-error! (make-render-build-error main-scene tool-tab-pane build-errors-view)
        opts {:debug? false :engine? false}]
    ;; NOTE: We must build the entire project even if we only want to reload a
    ;; subset of resources in order to maintain a functioning build cache.
    ;; If we decide to support hot reload of a subset of resources, we must
    ;; keep track of which resource versions have been loaded by the engine,
    ;; or we might miss resources that were recompiled but never reloaded.
    (build-errors-view/clear-build-errors build-errors-view)
    (async-build! project evaluation-context prefs opts old-artifact-map render-build-progress!
                  (fn [{:keys [error artifact-map etags]} _ _]
                    (update-system-cache-build-targets! evaluation-context)
                    (if (some? error)
                      (render-build-error! error)
                      (do
                        (workspace/artifact-map! workspace artifact-map)
                        (workspace/etags! workspace etags)
                        (workspace/save-build-cache! workspace)
                        (try
                          (when-some [updated-build-resources (not-empty (updated-build-resources evaluation-context project old-etags etags "/game.project"))]
                            (engine/reload-build-resources! target updated-build-resources))
                          (catch Exception e
                            (dialogs/make-info-dialog
                              {:title "Hot Reload Failed"
                               :icon :icon/triangle-error
                               :header (format "Failed to reload resources on '%s'"
                                               (targets/target-message-label (targets/selected-target prefs)))
                               :content (.getMessage e)})))))))))

(handler/defhandler :hot-reload :global
  (enabled? [debug-view prefs evaluation-context]
            (can-hot-reload? debug-view prefs evaluation-context))
  (run [project app-view prefs build-errors-view selection main-stage tool-tab-pane]
       (hot-reload! project prefs build-errors-view main-stage tool-tab-pane)))

(handler/defhandler :close :global
  (enabled? [app-view evaluation-context]
            (not-empty (get-active-tabs app-view evaluation-context)))
  (run [app-view]
    (let [tab-pane (g/node-value app-view :active-tab-pane)]
      (when-let [tab (ui/selected-tab tab-pane)]
        (remove-tab! tab-pane tab)))))

(handler/defhandler :close-other :global
  (enabled? [app-view evaluation-context]
            (not-empty (next (get-active-tabs app-view evaluation-context))))
  (run [app-view]
    (let [tab-pane ^TabPane (g/node-value app-view :active-tab-pane)]
      (when-let [selected-tab (ui/selected-tab tab-pane)]
        ;; Plain doseq over .getTabs will use the iterable interface
        ;; and we get a ConcurrentModificationException since we
        ;; remove from the list while iterating. Instead put the tabs
        ;; in a (non-lazy) vec before iterating.
        (doseq [tab (vec (.getTabs tab-pane))]
          (when (not= tab selected-tab)
            (remove-tab! tab-pane tab)))))))

(handler/defhandler :close-all :global
  (enabled? [app-view evaluation-context]
            (not-empty (get-active-tabs app-view evaluation-context)))
  (run [app-view]
    (let [tab-pane ^TabPane (g/node-value app-view :active-tab-pane)]
      (doseq [tab (vec (.getTabs tab-pane))]
        (remove-tab! tab-pane tab)))))

(defn- editor-tab-pane
  "Returns the editor TabPane that is above the Node in the scene hierarchy, or
  nil if the Node does not reside under an editor TabPane."
  ^TabPane [node]
  (when-some [parent-tab-pane (ui/parent-tab-pane node)]
    (when (= "editor-tabs-split" (some-> (ui/tab-pane-parent parent-tab-pane) (.getId)))
      parent-tab-pane)))

(declare ^:private configure-editor-tab-pane!)

(defn- find-other-tab-pane
  ^TabPane [^SplitPane editor-tabs-split ^TabPane current-tab-pane]
  (first-where #(not (identical? current-tab-pane %))
               (.getItems editor-tabs-split)))

(defn- add-other-tab-pane!
  ^TabPane [^SplitPane editor-tabs-split app-view]
  (let [tab-panes (.getItems editor-tabs-split)
        app-stage ^Stage (g/node-value app-view :stage)
        app-scene (.getScene app-stage)
        new-tab-pane (TabPane.)]
    (assert (= 1 (count tab-panes)))
    (.add tab-panes new-tab-pane)
    (configure-editor-tab-pane! new-tab-pane app-scene app-view)
    new-tab-pane))

(defn- open-tab-count
  ^long [app-view evaluation-context]
  (let [editor-tabs-split ^SplitPane (g/node-value app-view :editor-tabs-split evaluation-context)]
    (loop [tab-panes (.getItems editor-tabs-split)
           tab-count 0]
      (if-some [^TabPane tab-pane (first tab-panes)]
        (recur (next tab-panes)
               (+ tab-count (.size (.getTabs tab-pane))))
        tab-count))))

(defn- open-tab-pane-count
  ^long [app-view evaluation-context]
  (let [editor-tabs-split ^SplitPane (g/node-value app-view :editor-tabs-split evaluation-context)]
    (.size (.getItems editor-tabs-split))))

(handler/defhandler :move-tab :global
  (enabled? [app-view evaluation-context]
            (< 1 (open-tab-count app-view evaluation-context)))
  (run [app-view user-data]
       (let [editor-tabs-split ^SplitPane (g/node-value app-view :editor-tabs-split)
             source-tab-pane ^TabPane (g/node-value app-view :active-tab-pane)
             selected-tab (ui/selected-tab source-tab-pane)
             dest-tab-pane (or (find-other-tab-pane editor-tabs-split source-tab-pane)
                               (add-other-tab-pane! editor-tabs-split app-view))]
         (.remove (.getTabs source-tab-pane) selected-tab)
         (.add (.getTabs dest-tab-pane) selected-tab)
         (.select (.getSelectionModel dest-tab-pane) selected-tab)
         (.requestFocus dest-tab-pane))))

(handler/defhandler :swap-tabs :global
  (enabled? [app-view evaluation-context]
            (< 1 (open-tab-pane-count app-view evaluation-context)))
  (run [app-view user-data]
       (let [editor-tabs-split ^SplitPane (g/node-value app-view :editor-tabs-split)
             active-tab-pane ^TabPane (g/node-value app-view :active-tab-pane)
             other-tab-pane (find-other-tab-pane editor-tabs-split active-tab-pane)
             active-tab-pane-selection (.getSelectionModel active-tab-pane)
             other-tab-pane-selection (.getSelectionModel other-tab-pane)
             active-tab-index (.getSelectedIndex active-tab-pane-selection)
             other-tab-index (.getSelectedIndex other-tab-pane-selection)
             active-tabs (.getTabs active-tab-pane)
             other-tabs (.getTabs other-tab-pane)
             active-tab (.get active-tabs active-tab-index)
             other-tab (.get other-tabs other-tab-index)]
         ;; Fix for DEFEDIT-1673:
         ;; We need to swap in a dummy tab here so that a tab is never in both
         ;; TabPanes at once, since the tab lists are observed internally. If we
         ;; do not, the tabs will lose track of their parent TabPane.
         (.set other-tabs other-tab-index (Tab.))
         (.set active-tabs active-tab-index other-tab)
         (.set other-tabs other-tab-index active-tab)
         (.select active-tab-pane-selection other-tab)
         (.select other-tab-pane-selection active-tab)
         (.requestFocus other-tab-pane))))

(handler/defhandler :join-tab-panes :global
  (enabled? [app-view evaluation-context]
            (< 1 (open-tab-pane-count app-view evaluation-context)))
  (run [app-view user-data]
       (let [editor-tabs-split ^SplitPane (g/node-value app-view :editor-tabs-split)
             active-tab-pane ^TabPane (g/node-value app-view :active-tab-pane)
             selected-tab (ui/selected-tab active-tab-pane)
             tab-panes (.getItems editor-tabs-split)
             first-tab-pane ^TabPane (.get tab-panes 0)
             second-tab-pane ^TabPane (.get tab-panes 1)
             first-tabs (.getTabs first-tab-pane)
             second-tabs (.getTabs second-tab-pane)
             moved-tabs (vec second-tabs)]
         (.clear second-tabs)
         (.addAll first-tabs ^Collection moved-tabs)
         (.select (.getSelectionModel first-tab-pane) selected-tab)
         (.requestFocus first-tab-pane))))

(defn make-about-dialog []
  (let [root ^Parent (ui/load-fxml "about.fxml")
        stage (ui/make-dialog-stage)
        scene (Scene. root)
        controls (ui/collect-controls root ["version" "channel" "editor-sha1" "engine-sha1" "time"])]
    (ui/text! (:version controls) (System/getProperty "defold.version" "No version"))
    (ui/text! (:channel controls) (or (system/defold-channel) "No channel"))
    (ui/text! (:editor-sha1 controls) (or (system/defold-editor-sha1) "No editor sha1"))
    (ui/text! (:engine-sha1 controls) (or (system/defold-engine-sha1) "No engine sha1"))
    (ui/text! (:time controls) (or (system/defold-build-time) "No build time"))
    (ui/title! stage "About")
    (.setScene stage scene)
    (ui/show! stage)))

(handler/defhandler :documentation :global
  (run [] (ui/open-url "https://www.defold.com/learn/")))

(handler/defhandler :support-forum :global
  (run [] (ui/open-url "https://forum.defold.com/")))

(handler/defhandler :asset-portal :global
  (run [] (ui/open-url "https://www.defold.com/community/assets")))

(handler/defhandler :report-issue :global
  (run [] (ui/open-url (github/new-issue-link))))

(handler/defhandler :report-suggestion :global
  (run [] (ui/open-url (github/new-suggestion-link))))

(handler/defhandler :search-issues :global
  (run [] (ui/open-url (github/search-issues-link))))

(handler/defhandler :show-logs :global
  (run [] (ui/open-file (.getAbsoluteFile (.toFile (Editor/getLogDirectory))))))

(handler/defhandler :about :global
  (run [] (make-about-dialog)))

(handler/defhandler :reload-stylesheet :global
  (run [] (ui/reload-root-styles!)))

<<<<<<< HEAD
(handler/register-menu! ::menubar
  [{:label "File"
    :id ::file
    :children [{:label "New..."
                :id ::new
                :command :new-file}
               {:label "Open"
                :id ::open
                :command :open}
               {:label "Synchronize..."
                :id ::synchronize
                :command :synchronize}
               {:label "Save All"
                :id ::save-all
                :command :save-all}
               {:label :separator}
               {:label "Open Assets..."
                :command :open-asset}
               {:label "Search in Files..."
                :command :search-in-files}
               {:label :separator}
               {:label "Close"
                :command :close}
               {:label "Close All"
                :command :close-all}
               {:label "Close Others"
                :command :close-other}
               {:label :separator}
               {:label "Referencing Files..."
                :command :referencing-files}
               {:label "Dependencies..."
                :command :dependencies}
               {:label "Hot Reload"
                :command :hot-reload}
               {:label :separator}
               {:label "Sign Out"
                :command :logout}
               {:label "Preferences..."
                :command :preferences}
               {:label "Quit"
                :command :quit}]}
   {:label "Edit"
    :id ::edit
    :children [{:label "Undo"
                :icon "icons/undo.png"
                :command :undo}
               {:label "Redo"
                :icon "icons/redo.png"
                :command :redo}
               {:label :separator}
               {:label "Cut"
                :command :cut}
               {:label "Copy"
                :command :copy}
               {:label "Paste"
                :command :paste}
               {:label "Select All"
                :command :select-all}
               {:label "Delete"
                :icon "icons/32/Icons_M_06_trash.png"
                :command :delete}
               {:label :separator}
               {:label "Move Up"
                :command :move-up}
               {:label "Move Down"
                :command :move-down}
               {:label :separator
                :id ::edit-end}]}
   {:label "View"
    :id ::view
    :children [{:label "Toggle Assets Pane"
                :command :toggle-pane-left}
               {:label "Toggle Tools Pane"
                :command :toggle-pane-bottom}
               {:label "Toggle Properties Pane"
                :command :toggle-pane-right}
               {:label :separator}
               {:label "Show Console"
                :command :show-console}
               {:label "Show Curve Editor"
                :command :show-curve-editor}
               {:label "Show Build Errors"
                :command :show-build-errors}
               {:label "Show Search Results"
                :command :show-search-results}
               {:label :separator
                :id ::view-end}]}
   {:label "Help"
    :children [{:label "Profiler"
                :children [{:label "Measure"
                            :command :profile}
                           {:label "Measure and Show"
                            :command :profile-show}]}
               {:label "Reload Stylesheet"
                :command :reload-stylesheet}
               {:label "Show Logs"
                :command :show-logs}
               {:label :separator}
               {:label "Documentation"
                :command :documentation}
               {:label "Support Forum"
                :command :support-forum}
               {:label "Find Assets"
                :command :asset-portal}
               {:label :separator}
               {:label "Report Issue"
                :command :report-issue}
               {:label "Report Suggestion"
                :command :report-suggestion}
               {:label "Search Issues"
                :command :search-issues}
               {:label :separator}
               {:label "About"
                :command :about}]}])

(handler/register-menu! ::tab-menu
  [{:label "Close"
    :command :close}
   {:label "Close Others"
    :command :close-other}
   {:label "Close All"
    :command :close-all}
   {:label :separator}
   {:label "Move to Other Tab Pane"
    :command :move-tab}
   {:label "Swap With Other Tab Pane"
    :command :swap-tabs}
   {:label "Join Tab Panes"
    :command :join-tab-panes}
   {:label :separator}
   {:label "Copy Project Path"
    :command :copy-project-path}
   {:label "Copy Full Path"
    :command :copy-full-path}
   {:label "Copy Require Path"
    :command :copy-require-path}
   {:label :separator}
   {:label "Show in Asset Browser"
    :icon "icons/32/Icons_S_14_linkarrow.png"
    :command :show-in-asset-browser}
   {:label "Show in Desktop"
    :icon "icons/32/Icons_S_14_linkarrow.png"
    :command :show-in-desktop}
   {:label "Referencing Files..."
    :command :referencing-files}
   {:label "Dependencies..."
    :command :dependencies}])
=======
(ui/extend-menu ::menubar nil
                [{:label "File"
                  :id ::file
                  :children [{:label "New..."
                              :id ::new
                              :command :new-file}
                             {:label "Open"
                              :id ::open
                              :command :open}
                             {:label "Synchronize..."
                              :id ::synchronize
                              :command :synchronize}
                             {:label "Save All"
                              :id ::save-all
                              :command :save-all}
                             {:label :separator}
                             {:label "Open Assets..."
                              :command :open-asset}
                             {:label "Search in Files..."
                              :command :search-in-files}
                             {:label :separator}
                             {:label "Close"
                              :command :close}
                             {:label "Close All"
                              :command :close-all}
                             {:label "Close Others"
                              :command :close-other}
                             {:label :separator}
                             {:label "Referencing Files..."
                              :command :referencing-files}
                             {:label "Dependencies..."
                              :command :dependencies}
                             {:label "Hot Reload"
                              :command :hot-reload}
                             {:label :separator}
                             {:label "Preferences..."
                              :command :preferences}
                             {:label "Quit"
                              :command :quit}]}
                 {:label "Edit"
                  :id ::edit
                  :children [{:label "Undo"
                              :icon "icons/undo.png"
                              :command :undo}
                             {:label "Redo"
                              :icon "icons/redo.png"
                              :command :redo}
                             {:label :separator}
                             {:label "Cut"
                              :command :cut}
                             {:label "Copy"
                              :command :copy}
                             {:label "Paste"
                              :command :paste}
                             {:label "Select All"
                              :command :select-all}
                             {:label "Delete"
                              :icon "icons/32/Icons_M_06_trash.png"
                              :command :delete}
                             {:label :separator}
                             {:label "Move Up"
                              :command :move-up}
                             {:label "Move Down"
                              :command :move-down}
                             {:label :separator
                              :id ::edit-end}]}
                 {:label "View"
                  :id ::view
                  :children [{:label "Toggle Assets Pane"
                              :command :toggle-pane-left}
                             {:label "Toggle Tools Pane"
                              :command :toggle-pane-bottom}
                             {:label "Toggle Properties Pane"
                              :command :toggle-pane-right}
                             {:label :separator}
                             {:label "Show Console"
                              :command :show-console}
                             {:label "Show Curve Editor"
                              :command :show-curve-editor}
                             {:label "Show Build Errors"
                              :command :show-build-errors}
                             {:label "Show Search Results"
                              :command :show-search-results}
                             {:label :separator
                              :id ::view-end}]}
                 {:label "Help"
                  :children [{:label "Profiler"
                              :children [{:label "Measure"
                                          :command :profile}
                                         {:label "Measure and Show"
                                          :command :profile-show}]}
                             {:label "Reload Stylesheet"
                              :command :reload-stylesheet}
                             {:label "Show Logs"
                              :command :show-logs}
                             {:label :separator}
                             {:label "Documentation"
                              :command :documentation}
                             {:label "Support Forum"
                              :command :support-forum}
                             {:label "Find Assets"
                              :command :asset-portal}
                             {:label :separator}
                             {:label "Report Issue"
                              :command :report-issue}
                             {:label "Report Suggestion"
                              :command :report-suggestion}
                             {:label "Search Issues"
                              :command :search-issues}
                             {:label :separator}
                             {:label "About"
                              :command :about}]}])

(ui/extend-menu ::tab-menu nil
                [{:label "Close"
                  :command :close}
                 {:label "Close Others"
                  :command :close-other}
                 {:label "Close All"
                  :command :close-all}
                 {:label :separator}
                 {:label "Move to Other Tab Pane"
                  :command :move-tab}
                 {:label "Swap With Other Tab Pane"
                  :command :swap-tabs}
                 {:label "Join Tab Panes"
                  :command :join-tab-panes}
                 {:label :separator}
                 {:label "Copy Project Path"
                  :command :copy-project-path}
                 {:label "Copy Full Path"
                  :command :copy-full-path}
                 {:label "Copy Require Path"
                  :command :copy-require-path}
                 {:label :separator}
                 {:label "Show in Asset Browser"
                  :icon "icons/32/Icons_S_14_linkarrow.png"
                  :command :show-in-asset-browser}
                 {:label "Show in Desktop"
                  :icon "icons/32/Icons_S_14_linkarrow.png"
                  :command :show-in-desktop}
                 {:label "Referencing Files..."
                  :command :referencing-files}
                 {:label "Dependencies..."
                  :command :dependencies}])
>>>>>>> f8e89f78

(defrecord SelectionProvider [app-view]
  handler/SelectionProvider
  (selection [_] (g/node-value app-view :selected-node-ids))
  (succeeding-selection [_] [])
  (alt-selection [_] []))

(defn ->selection-provider [app-view] (SelectionProvider. app-view))

(defn select
  ([app-view node-ids]
   (select app-view (g/node-value app-view :active-resource-node) node-ids))
  ([app-view resource-node node-ids]
   (g/with-auto-evaluation-context evaluation-context
     (let [project-id (g/node-value app-view :project-id evaluation-context)
           open-resource-nodes (g/node-value app-view :open-resource-nodes evaluation-context)]
       (project/select project-id resource-node node-ids open-resource-nodes)))))

(defn select!
  ([app-view node-ids]
   (select! app-view node-ids (gensym)))
  ([app-view node-ids op-seq]
   (g/transact
     (concat
       (g/operation-sequence op-seq)
       (g/operation-label "Select")
       (select app-view node-ids)))))

(defn sub-select!
  ([app-view sub-selection]
   (sub-select! app-view sub-selection (gensym)))
  ([app-view sub-selection op-seq]
   (g/with-auto-evaluation-context evaluation-context
     (let [project-id (g/node-value app-view :project-id evaluation-context)
           active-resource-node (g/node-value app-view :active-resource-node evaluation-context)
           open-resource-nodes (g/node-value app-view :open-resource-nodes evaluation-context)]
       (g/transact
         (concat
           (g/operation-sequence op-seq)
           (g/operation-label "Select")
           (project/sub-select project-id active-resource-node sub-selection open-resource-nodes)))))))

(defn- make-title
  ([] "Defold Editor 2.0")
  ([project-title] (str project-title " - " (make-title))))

(defn- refresh-app-title! [^Stage stage project]
  (let [settings      (g/node-value project :settings)
        project-title (settings ["project" "title"])
        new-title     (make-title project-title)]
    (when (not= (.getTitle stage) new-title)
      (.setTitle stage new-title))))

(defn- refresh-menus-and-toolbars! [app-view ^Scene scene]
  (let [keymap (g/node-value app-view :keymap)
        command->shortcut (keymap/command->shortcut keymap)]
    (ui/user-data! scene :command->shortcut command->shortcut)
    (ui/refresh scene)))

(defn- refresh-views! [app-view]
  (let [auto-pulls (g/node-value app-view :auto-pulls)]
    (doseq [[node label] auto-pulls]
      (profiler/profile "view" (:name @(g/node-type* node))
        (g/node-value node label)))))

(defn- refresh-scene-views! [app-view]
  (profiler/begin-frame)
  (doseq [view-id (g/node-value app-view :scene-view-ids)]
    (try
      (scene/refresh-scene-view! view-id)
      (catch Throwable error
        (error-reporting/report-exception! error))))
  (scene-cache/prune-context! nil))

(defn- dispose-scene-views! [app-view]
  (doseq [view-id (g/node-value app-view :scene-view-ids)]
    (try
      (scene/dispose-scene-view! view-id)
      (catch Throwable error
        (error-reporting/report-exception! error))))
  (scene-cache/drop-context! nil))

(defn- tab->resource-node [^Tab tab]
  (some-> tab
    (ui/user-data ::view)
    (g/node-value :view-data)
    second
    :resource-node))

(defn- tab->view-type [^Tab tab]
  (some-> tab (ui/user-data ::view-type) :id))

(defn- configure-editor-tab-pane! [^TabPane tab-pane ^Scene app-scene app-view]
  (.setTabClosingPolicy tab-pane TabPane$TabClosingPolicy/ALL_TABS)
  (.setTabDragPolicy tab-pane TabPane$TabDragPolicy/REORDER)
  (-> tab-pane
      (.getSelectionModel)
      (.selectedItemProperty)
      (.addListener
        (reify ChangeListener
          (changed [_this _observable _old-val new-val]
            (on-selected-tab-changed! app-view app-scene (tab->resource-node new-val) (tab->view-type new-val))))))
  (-> tab-pane
      (.getTabs)
      (.addListener
        (reify ListChangeListener
          (onChanged [_this _change]
            ;; Check if we've ended up with an empty TabPane.
            ;; Unless we are the only one left, we should get rid of it to make room for the other TabPane.
            (when (empty? (.getTabs tab-pane))
              (let [editor-tabs-split ^SplitPane (ui/tab-pane-parent tab-pane)
                    tab-panes (.getItems editor-tabs-split)]
                (when (< 1 (count tab-panes))
                  (.remove tab-panes tab-pane)
                  (.requestFocus ^TabPane (.get tab-panes 0)))))))))
  (ui/register-tab-pane-context-menu tab-pane ::tab-menu))

(defn- handle-focus-owner-change! [app-view app-scene new-focus-owner]
  (let [old-editor-tab-pane (g/node-value app-view :active-tab-pane)
        new-editor-tab-pane (editor-tab-pane new-focus-owner)]
    (when (and (some? new-editor-tab-pane)
               (not (identical? old-editor-tab-pane new-editor-tab-pane)))
      (let [selected-tab (ui/selected-tab new-editor-tab-pane)
            resource-node (tab->resource-node selected-tab)
            view-type (tab->view-type selected-tab)]
        (ui/add-style! old-editor-tab-pane "inactive")
        (ui/remove-style! new-editor-tab-pane "inactive")
        (g/set-property! app-view :active-tab-pane new-editor-tab-pane)
        (on-selected-tab-changed! app-view app-scene resource-node view-type)))))

(defn make-app-view [view-graph project ^Stage stage ^MenuBar menu-bar ^SplitPane editor-tabs-split ^TabPane tool-tab-pane]
  (let [app-scene (.getScene stage)]
    (ui/disable-menu-alt-key-mnemonic! menu-bar)
    (.setUseSystemMenuBar menu-bar true)
    (.setTitle stage (make-title))
    (let [editor-tab-pane (TabPane.)
          app-view (first (g/tx-nodes-added (g/transact (g/make-node view-graph AppView
                                                                     :stage stage
                                                                     :scene app-scene
                                                                     :editor-tabs-split editor-tabs-split
                                                                     :active-tab-pane editor-tab-pane
                                                                     :tool-tab-pane tool-tab-pane
                                                                     :active-tool :move
                                                                     :manip-space :world))))]
      (.add (.getItems editor-tabs-split) editor-tab-pane)
      (configure-editor-tab-pane! editor-tab-pane app-scene app-view)
      (ui/observe (.focusOwnerProperty app-scene)
                  (fn [_ _ new-focus-owner]
                    (handle-focus-owner-change! app-view app-scene new-focus-owner)))

      (ui/register-menubar app-scene menu-bar ::menubar)

      (keymap/install-key-bindings! (.getScene stage) (g/node-value app-view :keymap))

      (let [refresh-timer (ui/->timer
                            "refresh-app-view"
                            (fn [_ _]
                              (when-not (ui/ui-disabled?)
                                (let [refresh-requested? (ui/user-data app-scene ::ui/refresh-requested?)]
                                  (when refresh-requested?
                                    (ui/user-data! app-scene ::ui/refresh-requested? false)
                                    (refresh-menus-and-toolbars! app-view app-scene)
                                    (refresh-views! app-view))
                                  (refresh-scene-views! app-view)
                                  (refresh-app-title! stage project)))))]
        (ui/timer-stop-on-closed! stage refresh-timer)
        (ui/timer-start! refresh-timer))
      (ui/on-closed! stage (fn [_] (dispose-scene-views! app-view)))
      app-view)))

(defn- make-tab! [app-view prefs workspace project resource resource-node
                  resource-type view-type make-view-fn ^ObservableList tabs opts]
  (let [parent     (AnchorPane.)
        tab        (doto (Tab. (tab-title resource false))
                     (.setContent parent)
                     (.setTooltip (Tooltip. (or (resource/proj-path resource) "unknown")))
                     (ui/user-data! ::view-type view-type))
        view-graph (g/make-graph! :history false :volatility 2)
        select-fn  (partial select app-view)
        opts       (merge opts
                          (get (:view-opts resource-type) (:id view-type))
                          {:app-view  app-view
                           :select-fn select-fn
                           :prefs     prefs
                           :project   project
                           :workspace workspace
                           :tab       tab})
        view       (make-view-fn view-graph parent resource-node opts)]
    (assert (g/node-instance? view/WorkbenchView view))
    (g/transact
      (concat
        (view/connect-resource-node view resource-node)
        (g/connect view :view-data app-view :open-views)
        (g/connect view :view-dirty? app-view :open-dirty-views)))
    (ui/user-data! tab ::view view)
    (.add tabs tab)
    (g/transact
      (select app-view resource-node [resource-node]))
    (.setGraphic tab (jfx/get-image-view (or (:icon resource-type) "icons/64/Icons_29-AT-Unknown.png") 16))
    (.addAll (.getStyleClass tab) ^Collection (resource/style-classes resource))
    (ui/register-tab-toolbar tab "#toolbar" :toolbar)
    (let [close-handler (.getOnClosed tab)]
      (.setOnClosed tab (ui/event-handler event
                          ;; The menu refresh can occur after the view graph is
                          ;; deleted but before the tab controls lose input
                          ;; focus, causing handlers to evaluate against deleted
                          ;; graph nodes. Using run-later here prevents this.
                          (ui/run-later
                            (doto tab
                              (ui/user-data! ::view-type nil)
                              (ui/user-data! ::view nil))
                            (g/delete-graph! view-graph))
                          (when close-handler
                            (.handle close-handler event)))))
    tab))

(defn- substitute-args [tmpl args]
  (reduce (fn [tmpl [key val]]
            (string/replace tmpl (format "{%s}" (name key)) (str val)))
    tmpl args))

(defn open-resource
  ([app-view prefs workspace project resource]
   (open-resource app-view prefs workspace project resource {}))
  ([app-view prefs workspace project resource opts]
   (let [resource-type  (resource/resource-type resource)
         resource-node  (or (project/get-resource-node project resource)
                            (throw (ex-info (format "No resource node found for resource '%s'" (resource/proj-path resource))
                                            {})))
         text-view-type (workspace/get-view-type workspace :text)
         view-type      (or (:selected-view-type opts)
                            (if (nil? resource-type)
                              (placeholder-resource/view-type workspace)
                              (first (:view-types resource-type)))
                            text-view-type)]
     (if (resource-node/defective? resource-node)
       (do (dialogs/make-info-dialog
             {:title "Unable to Open Resource"
              :icon :icon/triangle-error
              :header (format "Unable to open '%s', since it appears damaged" (resource/proj-path resource))})
           false)
       (if-let [custom-editor (and (#{:code :text} (:id view-type))
                                   (let [ed-pref (some->
                                                   (prefs/get-prefs prefs "code-custom-editor" "")
                                                   string/trim)]
                                     (and (not (string/blank? ed-pref)) ed-pref)))]
         (let [cursor-range (:cursor-range opts)
               arg-tmpl (string/trim (if cursor-range (prefs/get-prefs prefs "code-open-file-at-line" "{file}:{line}") (prefs/get-prefs prefs "code-open-file" "{file}")))
               arg-sub (cond-> {:file (resource/abs-path resource)}
                               cursor-range (assoc :line (CursorRange->line-number cursor-range)))
               args (->> (string/split arg-tmpl #" ")
                         (map #(substitute-args % arg-sub)))]
           (doto (ProcessBuilder. ^List (cons custom-editor args))
             (.directory (workspace/project-path workspace))
             (.start))
           false)
         (if (contains? view-type :make-view-fn)
           (let [^SplitPane editor-tabs-split (g/node-value app-view :editor-tabs-split)
                 tab-panes (.getItems editor-tabs-split)
                 open-tabs (mapcat #(.getTabs ^TabPane %) tab-panes)
                 view-type (if (g/node-value resource-node :editable?) view-type text-view-type)
                 make-view-fn (:make-view-fn view-type)
                 ^Tab tab (or (some #(when (and (= (tab->resource-node %) resource-node)
                                                (= view-type (ui/user-data % ::view-type)))
                                       %)
                                    open-tabs)
                              (let [^TabPane active-tab-pane (g/node-value app-view :active-tab-pane)
                                    active-tab-pane-tabs (.getTabs active-tab-pane)]
                                (make-tab! app-view prefs workspace project resource resource-node
                                           resource-type view-type make-view-fn active-tab-pane-tabs opts)))]
             (.select (.getSelectionModel (.getTabPane tab)) tab)
             (when-let [focus (:focus-fn view-type)]
               ;; Force layout pass since the focus function of some views
               ;; needs proper width + height (f.i. code view for
               ;; scrolling to selected line).
               (NodeHelper/layoutNodeForPrinting (.getRoot ^Scene (g/node-value app-view :scene)))
               (focus (ui/user-data tab ::view) opts))
             ;; Do an initial rendering so it shows up as fast as possible.
             (ui/run-later (refresh-scene-views! app-view)
                           (ui/run-later (slog/smoke-log "opened-resource")))
             true)
           (let [^String path (or (resource/abs-path resource)
                                  (resource/temp-path resource))
                 ^File f (File. path)]
             (ui/open-file f (fn [msg]
                               (ui/run-later
                                 (dialogs/make-info-dialog
                                   {:title "Could Not Open File"
                                    :icon :icon/triangle-error
                                    :header (format "Could not open '%s'" (.getName f))
                                    :content (str "This can happen if the file type is not mapped to an application in your OS.\n\nUnderlying error from the OS:\n" msg)}))))
             false)))))))

(handler/defhandler :open :global
  (active? [selection user-data] (:resources user-data (not-empty (selection->openable-resources selection))))
  (enabled? [selection user-data] (some resource/exists? (:resources user-data (selection->openable-resources selection))))
  (run [selection app-view prefs workspace project user-data]
       (doseq [resource (filter resource/exists? (:resources user-data (selection->openable-resources selection)))]
         (open-resource app-view prefs workspace project resource))))

(handler/defhandler :open-as :global
  (active? [selection] (selection->single-openable-resource selection))
  (enabled? [selection user-data] (resource/exists? (selection->single-openable-resource selection)))
  (run [selection app-view prefs workspace project user-data]
       (let [resource (selection->single-openable-resource selection)]
         (open-resource app-view prefs workspace project resource (when-let [view-type (:selected-view-type user-data)]
                                                                    {:selected-view-type view-type}))))
  (options [workspace selection user-data]
           (when-not user-data
             (let [resource (selection->single-openable-resource selection)
                   resource-type (resource/resource-type resource)]
               (map (fn [vt]
                      {:label     (or (:label vt) "External Editor")
                       :command   :open-as
                       :user-data {:selected-view-type vt}})
                    (:view-types resource-type))))))

(handler/defhandler :synchronize :global
  (enabled? [] (disk-availability/available?))
  (run [changes-view project workspace app-view]
       (let [render-reload-progress! (make-render-task-progress :resource-sync)
             render-save-progress! (make-render-task-progress :save-all)]
         (if (changes-view/project-is-git-repo? changes-view)

           ;; The project is a Git repo.
           ;; Check if there are locked files below the project folder before proceeding.
           ;; If so, we abort the sync and notify the user, since this could cause problems.
           (when (changes-view/ensure-no-locked-files! changes-view)
             (disk/async-save! render-reload-progress! render-save-progress! project changes-view
                               (fn [successful?]
                                 (when successful?
                                   (ui/user-data! (g/node-value app-view :scene) ::ui/refresh-requested? true)
                                   (when (changes-view/regular-sync! changes-view)
                                     (disk/async-reload! render-reload-progress! workspace [] changes-view))))))

           ;; The project is not a Git repo.
           ;; Show a dialog with info about how to set this up.
           (dialogs/make-info-dialog
             {:title "Version Control"
              :size :default
              :icon :icon/git
              :header "This project does not use Version Control"
              :content {:fx/type :text-flow
                        :style-class "dialog-content-padding"
                        :children [{:fx/type :text
                                    :text (str "A project under Version Control "
                                               "keeps a history of changes and "
                                               "enables you to collaborate with "
                                               "others by pushing changes to a "
                                               "server.\n\nYou can read about "
                                               "how to configure Version Control "
                                               "in the ")}
                                   {:fx/type :hyperlink
                                    :text "Defold Manual"
                                    :on-action (fn [_]
                                                 (ui/open-url "https://www.defold.com/manuals/version-control/"))}
                                   {:fx/type :text
                                    :text "."}]}})))))

(handler/defhandler :save-all :global
  (enabled? [] (not (bob/build-in-progress?)))
  (run [app-view changes-view project]
       (let [render-reload-progress! (make-render-task-progress :resource-sync)
             render-save-progress! (make-render-task-progress :save-all)]
         (disk/async-save! render-reload-progress! render-save-progress! project changes-view
                           (fn [successful?]
                             (when successful?
                               (ui/user-data! (g/node-value app-view :scene) ::ui/refresh-requested? true)))))))

(handler/defhandler :show-in-desktop :global
  (active? [app-view selection evaluation-context]
           (context-resource app-view selection evaluation-context))
  (enabled? [app-view selection evaluation-context]
            (when-let [r (context-resource app-view selection evaluation-context)]
              (and (resource/abs-path r)
                   (or (resource/exists? r)
                       (empty? (resource/path r))))))
  (run [app-view selection] (when-let [r (context-resource app-view selection)]
                              (let [f (File. (resource/abs-path r))]
                                (ui/open-file (fs/to-folder f))))))

(handler/defhandler :referencing-files :global
  (active? [app-view selection evaluation-context]
           (context-resource-file app-view selection evaluation-context))
  (enabled? [app-view selection evaluation-context]
            (when-let [r (context-resource-file app-view selection evaluation-context)]
              (and (resource/abs-path r)
                   (resource/exists? r))))
  (run [selection app-view prefs workspace project] (when-let [r (context-resource-file app-view selection)]
                                                      (doseq [resource (dialogs/make-resource-dialog workspace project {:title "Referencing Files" :selection :multiple :ok-label "Open" :filter (format "refs:%s" (resource/proj-path r))})]
                                                        (open-resource app-view prefs workspace project resource)))))

(handler/defhandler :dependencies :global
  (active? [app-view selection evaluation-context]
           (context-resource-file app-view selection evaluation-context))
  (enabled? [app-view selection evaluation-context]
            (when-let [r (context-resource-file app-view selection evaluation-context)]
              (and (resource/abs-path r)
                   (resource/exists? r))))
  (run [selection app-view prefs workspace project] (when-let [r (context-resource-file app-view selection)]
                                                      (doseq [resource (dialogs/make-resource-dialog workspace project {:title "Dependencies" :selection :multiple :ok-label "Open" :filter (format "deps:%s" (resource/proj-path r))})]
                                                        (open-resource app-view prefs workspace project resource)))))

(handler/defhandler :toggle-pane-left :global
  (run [^Stage main-stage]
       (let [main-scene (.getScene main-stage)]
         (set-pane-visible! main-scene :left (not (pane-visible? main-scene :left))))))

(handler/defhandler :toggle-pane-right :global
  (run [^Stage main-stage]
       (let [main-scene (.getScene main-stage)]
         (set-pane-visible! main-scene :right (not (pane-visible? main-scene :right))))))

(handler/defhandler :toggle-pane-bottom :global
  (run [^Stage main-stage]
       (let [main-scene (.getScene main-stage)]
         (set-pane-visible! main-scene :bottom (not (pane-visible? main-scene :bottom))))))

(handler/defhandler :show-console :global
  (run [^Stage main-stage tool-tab-pane] (show-console! (.getScene main-stage) tool-tab-pane)))

(handler/defhandler :show-curve-editor :global
  (run [^Stage main-stage tool-tab-pane] (show-curve-editor! (.getScene main-stage) tool-tab-pane)))

(handler/defhandler :show-build-errors :global
  (run [^Stage main-stage tool-tab-pane] (show-build-errors! (.getScene main-stage) tool-tab-pane)))

(handler/defhandler :show-search-results :global
  (run [^Stage main-stage tool-tab-pane] (show-search-results! (.getScene main-stage) tool-tab-pane)))

(defn- put-on-clipboard!
  [s]
  (doto (Clipboard/getSystemClipboard)
    (.setContent (doto (ClipboardContent.)
                   (.putString s)))))

(handler/defhandler :copy-project-path :global
  (active? [app-view selection evaluation-context]
           (context-resource-file app-view selection evaluation-context))
  (enabled? [app-view selection evaluation-context]
            (when-let [r (context-resource-file app-view selection evaluation-context)]
              (and (resource/proj-path r)
                   (resource/exists? r))))
  (run [selection app-view]
    (when-let [r (context-resource-file app-view selection)]
      (put-on-clipboard! (resource/proj-path r)))))

(handler/defhandler :copy-full-path :global
  (active? [app-view selection evaluation-context]
           (context-resource-file app-view selection evaluation-context))
  (enabled? [app-view selection evaluation-context]
            (when-let [r (context-resource-file app-view selection evaluation-context)]
              (and (resource/abs-path r)
                   (resource/exists? r))))
  (run [selection app-view]
    (when-let [r (context-resource-file app-view selection)]
      (put-on-clipboard! (resource/abs-path r)))))

(handler/defhandler :copy-require-path :global
  (active? [app-view selection evaluation-context]
           (when-let [r (context-resource-file app-view selection evaluation-context)]
             (= "lua" (resource/type-ext r))))
  (enabled? [app-view selection evaluation-context]
            (when-let [r (context-resource-file app-view selection evaluation-context)]
              (and (resource/proj-path r)
                   (resource/exists? r))))
  (run [selection app-view]
     (when-let [r (context-resource-file app-view selection)]
       (put-on-clipboard! (lua/path->lua-module (resource/proj-path r))))))


(defn- gen-tooltip [workspace project app-view resource]
  (let [resource-type (resource/resource-type resource)
        view-type (or (first (:view-types resource-type)) (workspace/get-view-type workspace :text))]
    (when-let [make-preview-fn (:make-preview-fn view-type)]
      (let [tooltip (Tooltip.)]
        (doto tooltip
          (.setGraphic (doto (ImageView.)
                         (.setScaleY -1.0)))
          (.setOnShowing (ui/event-handler
                           e
                           (let [image-view ^ImageView (.getGraphic tooltip)]
                             (when-not (.getImage image-view)
                               (let [resource-node (project/get-resource-node project resource)
                                     view-graph (g/make-graph! :history false :volatility 2)
                                     select-fn (partial select app-view)
                                     opts (assoc ((:id view-type) (:view-opts resource-type))
                                            :app-view app-view
                                            :select-fn select-fn
                                            :project project
                                            :workspace workspace)
                                     preview (make-preview-fn view-graph resource-node opts 256 256)]
                                 (.setImage image-view ^Image (g/node-value preview :image))
                                 (when-some [dispose-preview-fn (:dispose-preview-fn view-type)]
                                   (dispose-preview-fn preview))
                                 (g/delete-graph! view-graph)))))))))))

(def ^:private open-assets-term-prefs-key "open-assets-term")

(defn- query-and-open! [workspace project app-view prefs term]
  (let [prev-filter-term (prefs/get-prefs prefs open-assets-term-prefs-key nil)
        filter-term-atom (atom prev-filter-term)
        selected-resources (dialogs/make-resource-dialog workspace project
                                                         (cond-> {:title "Open Assets"
                                                                  :accept-fn resource/editable-resource?
                                                                  :selection :multiple
                                                                  :ok-label "Open"
                                                                  :filter-atom filter-term-atom
                                                                  :tooltip-gen (partial gen-tooltip workspace project app-view)}
                                                                 (some? term)
                                                                 (assoc :filter term)))
        filter-term @filter-term-atom]
    (when (not= prev-filter-term filter-term)
      (prefs/set-prefs prefs open-assets-term-prefs-key filter-term))
    (doseq [resource selected-resources]
      (open-resource app-view prefs workspace project resource))))

(handler/defhandler :select-items :global
  (run [user-data] (dialogs/make-select-list-dialog (:items user-data) (:options user-data))))

(defn- get-view-text-selection [{:keys [view-id view-type]}]
  (when-let [text-selection-fn (:text-selection-fn view-type)]
    (text-selection-fn view-id)))

(handler/defhandler :open-asset :global
  (run [workspace project app-view prefs]
    (let [term (get-view-text-selection (g/node-value app-view :active-view-info))]
      (query-and-open! workspace project app-view prefs term))))

(handler/defhandler :search-in-files :global
  (run [project app-view prefs search-results-view main-stage tool-tab-pane]
    (when-let [term (get-view-text-selection (g/node-value app-view :active-view-info))]
      (search-results-view/set-search-term! prefs term))
    (let [main-scene (.getScene ^Stage main-stage)
          show-search-results-tab! (partial show-search-results! main-scene tool-tab-pane)]
      (search-results-view/show-search-in-files-dialog! search-results-view project prefs show-search-results-tab!))))

(defn- bundle! [main-stage tool-tab-pane changes-view build-errors-view project prefs platform bundle-options]
  (g/user-data! project :last-bundle-options (assoc bundle-options :platform-key platform))
  (let [main-scene (.getScene ^Stage main-stage)
        output-directory ^File (:output-directory bundle-options)
        render-build-error! (make-render-build-error main-scene tool-tab-pane build-errors-view)
        render-reload-progress! (make-render-task-progress :resource-sync)
        render-save-progress! (make-render-task-progress :save-all)
        render-build-progress! (make-render-task-progress :build)
        task-cancelled? (make-task-cancelled-query :build)
        bob-args (bob/bundle-bob-args prefs platform bundle-options)]
    (when-not (.exists output-directory)
      (fs/create-directories! output-directory))
    (build-errors-view/clear-build-errors build-errors-view)
    (disk/async-bob-build! render-reload-progress! render-save-progress! render-build-progress! task-cancelled?
                           render-build-error! bob/bundle-bob-commands bob-args project changes-view
                           (fn [successful?]
                             (when successful?
                               (if (some-> output-directory .isDirectory)
                                 (ui/open-file output-directory)
                                 (dialogs/make-info-dialog
                                   {:title "Bundle Failed"
                                    :icon :icon/triangle-error
                                    :size :large
                                    :header "Failed to bundle project, please fix build errors and try again"})))))))

(handler/defhandler :bundle :global
  (run [user-data workspace project prefs app-view changes-view build-errors-view main-stage tool-tab-pane]
    (let [owner-window (g/node-value app-view :stage)
          platform (:platform user-data)
          bundle! (partial bundle! main-stage tool-tab-pane changes-view build-errors-view project prefs platform)]
      (bundle-dialog/show-bundle-dialog! workspace platform prefs owner-window bundle!))))

(handler/defhandler :rebundle :global
  (enabled? [project] (some? (g/user-data project :last-bundle-options)))
  (run [workspace project prefs app-view changes-view build-errors-view main-stage tool-tab-pane]
    (let [last-bundle-options (g/user-data project :last-bundle-options)
          platform (:platform-key last-bundle-options)]
      (bundle! main-stage tool-tab-pane changes-view build-errors-view project prefs platform last-bundle-options))))

<<<<<<< HEAD
(def ^:private editor-extensions-allowed-commands-prefs-key
  "editor-extensions/allowed-commands")

(defn make-extensions-ui [workspace changes-view prefs]
  (reify extensions/UI
    (reload-resources! [_]
      (let [success-promise (promise)]
        (disk/async-reload! (make-render-task-progress :resource-sync)
                            workspace
                            []
                            changes-view
                            success-promise)
        (when-not @success-promise
          (throw (ex-info "Reload failed" {})))))
    (can-execute? [_ [cmd-name :as command]]
      (let [allowed-commands (prefs/get-prefs prefs editor-extensions-allowed-commands-prefs-key #{})]
        (if (allowed-commands cmd-name)
          true
          (let [allow (ui/run-now
                        (dialogs/make-confirmation-dialog
                          {:title "Allow executing shell command?"
                           :icon {:fx/type fxui/icon
                                  :type :icon/triangle-error
                                  :fill "#fa6731"}
                           :header "Extension wants to execute a shell command"
                           :content {:fx/type fxui/label
                                     :style-class "dialog-content-padding"
                                     :text (string/join " " command)}
                           :buttons [{:text "Abort Command"
                                      :cancel-button true
                                      :default-button true
                                      :result false}
                                     {:text "Allow"
                                      :variant :danger
                                      :result true}]}))]
            (when allow
              (prefs/set-prefs prefs editor-extensions-allowed-commands-prefs-key (conj allowed-commands cmd-name)))
            allow))))
    (display-output! [_ type string]
      (let [[console-type prefix] (case type
                                    :err [:extension-err "ERROR:EXT: "]
                                    :out [:extension-out ""])]
        (doseq [line (string/split-lines string)]
          (console/append-console-entry! console-type (str prefix line)))))))

(defn- fetch-libraries [workspace project dashboard-client changes-view prefs]
=======
(defn- fetch-libraries [workspace project changes-view]
>>>>>>> f8e89f78
  (let [library-uris (project/project-dependencies project)
        hosts (into #{} (map url/strip-path) library-uris)]
    (if-let [first-unreachable-host (first-where (complement url/reachable?) hosts)]
      (dialogs/make-info-dialog
        {:title "Fetch Failed"
         :icon :icon/triangle-error
         :size :large
         :header "Fetch was aborted because a host could not be reached"
         :content (str "Unreachable host: " first-unreachable-host
                       "\n\nPlease verify internet connection and try again.")})
      (future
        (error-reporting/catch-all!
          (ui/with-progress [render-fetch-progress! (make-render-task-progress :fetch-libraries)]
            (when (workspace/dependencies-reachable? library-uris)
              (let [lib-states (workspace/fetch-and-validate-libraries workspace library-uris render-fetch-progress!)
                    render-install-progress! (make-render-task-progress :resource-sync)]
                (render-install-progress! (progress/make "Installing updated libraries..."))
                (ui/run-later
                  (workspace/install-validated-libraries! workspace library-uris lib-states)
                  (disk/async-reload! render-install-progress! workspace [] changes-view
                                      (fn [success]
                                        (when success
                                          (extensions/reload! project :library (make-extensions-ui workspace changes-view prefs))))))))))))))

(handler/defhandler :add-dependency :global
  (enabled? [] (disk-availability/available?))
  (run [selection app-view prefs workspace project changes-view user-data]
       (let [game-project (project/get-resource-node project "/game.project")
             dependencies (game-project/get-setting game-project ["project" "dependencies"])
             dependency-uri (.toURI (URL. (:dep-url user-data)))]
         (when (not-any? (partial = dependency-uri) dependencies)
           (game-project/set-setting! game-project ["project" "dependencies"]
                                      (conj (vec dependencies) dependency-uri))
<<<<<<< HEAD
           (fetch-libraries workspace project dashboard-client changes-view prefs)))))

(handler/defhandler :fetch-libraries :global
  (enabled? [] (disk-availability/available?))
  (run [workspace project dashboard-client changes-view prefs]
       (fetch-libraries workspace project dashboard-client changes-view prefs)))

(handler/defhandler :reload-extensions :global
  (enabled? [] (disk-availability/available?))
  (run [project workspace changes-view prefs]
       (extensions/reload! project :all (make-extensions-ui workspace changes-view prefs))))
=======
           (fetch-libraries workspace project changes-view)))))

(handler/defhandler :fetch-libraries :global
  (enabled? [] (disk-availability/available?))
  (run [workspace project changes-view] (fetch-libraries workspace project changes-view)))
>>>>>>> f8e89f78

(defn- create-and-open-live-update-settings! [app-view changes-view prefs project]
  (let [workspace (project/workspace project)
        project-path (workspace/project-path workspace)
        settings-file (io/file project-path "liveupdate.settings")
        render-reload-progress! (make-render-task-progress :resource-sync)]
    (spit settings-file "[liveupdate]\n")
    (disk/async-reload! render-reload-progress! workspace [] changes-view
                        (fn [successful?]
                          (when successful?
                            (when-some [created-resource (workspace/find-resource workspace "/liveupdate.settings")]
                              (open-resource app-view prefs workspace project created-resource)))))))

(handler/defhandler :live-update-settings :global
  (enabled? [] (disk-availability/available?))
  (run [app-view changes-view prefs workspace project]
       (if-some [existing-resource (workspace/find-resource workspace (live-update-settings/get-live-update-settings-path project))]
         (open-resource app-view prefs workspace project existing-resource)
         (create-and-open-live-update-settings! app-view changes-view prefs project))))

(handler/defhandler :sign-ios-app :global
  (active? [] (util/is-mac-os?))
  (run [workspace project prefs build-errors-view main-stage tool-tab-pane]
    (build-errors-view/clear-build-errors build-errors-view)
    (let [result (bundle/make-sign-dialog workspace prefs project)]
      (when-let [error (:error result)]
        (g/with-auto-evaluation-context evaluation-context
          (let [main-scene (.getScene ^Stage main-stage)
                render-build-error! (make-render-build-error main-scene tool-tab-pane build-errors-view)]
            (if (engine-build-errors/handle-build-error! render-build-error! project evaluation-context error)
              (dialogs/make-info-dialog
                {:title "Build Failed"
                 :icon :icon/triangle-error
                 :header "Failed to build ipa with native extensions, please fix build errors and try again"})
              (do (error-reporting/report-exception! error)
                  (when-let [message (:message result)]
                    (dialogs/make-info-dialog
                      {:title "Error"
                       :icon :icon/triangle-error
                       :header message}))))))))))<|MERGE_RESOLUTION|>--- conflicted
+++ resolved
@@ -1132,7 +1132,6 @@
 (handler/defhandler :reload-stylesheet :global
   (run [] (ui/reload-root-styles!)))
 
-<<<<<<< HEAD
 (handler/register-menu! ::menubar
   [{:label "File"
     :id ::file
@@ -1168,8 +1167,6 @@
                {:label "Hot Reload"
                 :command :hot-reload}
                {:label :separator}
-               {:label "Sign Out"
-                :command :logout}
                {:label "Preferences..."
                 :command :preferences}
                {:label "Quit"
@@ -1280,153 +1277,6 @@
     :command :referencing-files}
    {:label "Dependencies..."
     :command :dependencies}])
-=======
-(ui/extend-menu ::menubar nil
-                [{:label "File"
-                  :id ::file
-                  :children [{:label "New..."
-                              :id ::new
-                              :command :new-file}
-                             {:label "Open"
-                              :id ::open
-                              :command :open}
-                             {:label "Synchronize..."
-                              :id ::synchronize
-                              :command :synchronize}
-                             {:label "Save All"
-                              :id ::save-all
-                              :command :save-all}
-                             {:label :separator}
-                             {:label "Open Assets..."
-                              :command :open-asset}
-                             {:label "Search in Files..."
-                              :command :search-in-files}
-                             {:label :separator}
-                             {:label "Close"
-                              :command :close}
-                             {:label "Close All"
-                              :command :close-all}
-                             {:label "Close Others"
-                              :command :close-other}
-                             {:label :separator}
-                             {:label "Referencing Files..."
-                              :command :referencing-files}
-                             {:label "Dependencies..."
-                              :command :dependencies}
-                             {:label "Hot Reload"
-                              :command :hot-reload}
-                             {:label :separator}
-                             {:label "Preferences..."
-                              :command :preferences}
-                             {:label "Quit"
-                              :command :quit}]}
-                 {:label "Edit"
-                  :id ::edit
-                  :children [{:label "Undo"
-                              :icon "icons/undo.png"
-                              :command :undo}
-                             {:label "Redo"
-                              :icon "icons/redo.png"
-                              :command :redo}
-                             {:label :separator}
-                             {:label "Cut"
-                              :command :cut}
-                             {:label "Copy"
-                              :command :copy}
-                             {:label "Paste"
-                              :command :paste}
-                             {:label "Select All"
-                              :command :select-all}
-                             {:label "Delete"
-                              :icon "icons/32/Icons_M_06_trash.png"
-                              :command :delete}
-                             {:label :separator}
-                             {:label "Move Up"
-                              :command :move-up}
-                             {:label "Move Down"
-                              :command :move-down}
-                             {:label :separator
-                              :id ::edit-end}]}
-                 {:label "View"
-                  :id ::view
-                  :children [{:label "Toggle Assets Pane"
-                              :command :toggle-pane-left}
-                             {:label "Toggle Tools Pane"
-                              :command :toggle-pane-bottom}
-                             {:label "Toggle Properties Pane"
-                              :command :toggle-pane-right}
-                             {:label :separator}
-                             {:label "Show Console"
-                              :command :show-console}
-                             {:label "Show Curve Editor"
-                              :command :show-curve-editor}
-                             {:label "Show Build Errors"
-                              :command :show-build-errors}
-                             {:label "Show Search Results"
-                              :command :show-search-results}
-                             {:label :separator
-                              :id ::view-end}]}
-                 {:label "Help"
-                  :children [{:label "Profiler"
-                              :children [{:label "Measure"
-                                          :command :profile}
-                                         {:label "Measure and Show"
-                                          :command :profile-show}]}
-                             {:label "Reload Stylesheet"
-                              :command :reload-stylesheet}
-                             {:label "Show Logs"
-                              :command :show-logs}
-                             {:label :separator}
-                             {:label "Documentation"
-                              :command :documentation}
-                             {:label "Support Forum"
-                              :command :support-forum}
-                             {:label "Find Assets"
-                              :command :asset-portal}
-                             {:label :separator}
-                             {:label "Report Issue"
-                              :command :report-issue}
-                             {:label "Report Suggestion"
-                              :command :report-suggestion}
-                             {:label "Search Issues"
-                              :command :search-issues}
-                             {:label :separator}
-                             {:label "About"
-                              :command :about}]}])
-
-(ui/extend-menu ::tab-menu nil
-                [{:label "Close"
-                  :command :close}
-                 {:label "Close Others"
-                  :command :close-other}
-                 {:label "Close All"
-                  :command :close-all}
-                 {:label :separator}
-                 {:label "Move to Other Tab Pane"
-                  :command :move-tab}
-                 {:label "Swap With Other Tab Pane"
-                  :command :swap-tabs}
-                 {:label "Join Tab Panes"
-                  :command :join-tab-panes}
-                 {:label :separator}
-                 {:label "Copy Project Path"
-                  :command :copy-project-path}
-                 {:label "Copy Full Path"
-                  :command :copy-full-path}
-                 {:label "Copy Require Path"
-                  :command :copy-require-path}
-                 {:label :separator}
-                 {:label "Show in Asset Browser"
-                  :icon "icons/32/Icons_S_14_linkarrow.png"
-                  :command :show-in-asset-browser}
-                 {:label "Show in Desktop"
-                  :icon "icons/32/Icons_S_14_linkarrow.png"
-                  :command :show-in-desktop}
-                 {:label "Referencing Files..."
-                  :command :referencing-files}
-                 {:label "Dependencies..."
-                  :command :dependencies}])
->>>>>>> f8e89f78
 
 (defrecord SelectionProvider [app-view]
   handler/SelectionProvider
@@ -2003,7 +1853,6 @@
           platform (:platform-key last-bundle-options)]
       (bundle! main-stage tool-tab-pane changes-view build-errors-view project prefs platform last-bundle-options))))
 
-<<<<<<< HEAD
 (def ^:private editor-extensions-allowed-commands-prefs-key
   "editor-extensions/allowed-commands")
 
@@ -2049,10 +1898,7 @@
         (doseq [line (string/split-lines string)]
           (console/append-console-entry! console-type (str prefix line)))))))
 
-(defn- fetch-libraries [workspace project dashboard-client changes-view prefs]
-=======
-(defn- fetch-libraries [workspace project changes-view]
->>>>>>> f8e89f78
+(defn- fetch-libraries [workspace project changes-view prefs]
   (let [library-uris (project/project-dependencies project)
         hosts (into #{} (map url/strip-path) library-uris)]
     (if-let [first-unreachable-host (first-where (complement url/reachable?) hosts)]
@@ -2086,25 +1932,17 @@
          (when (not-any? (partial = dependency-uri) dependencies)
            (game-project/set-setting! game-project ["project" "dependencies"]
                                       (conj (vec dependencies) dependency-uri))
-<<<<<<< HEAD
-           (fetch-libraries workspace project dashboard-client changes-view prefs)))))
+           (fetch-libraries workspace project changes-view prefs)))))
 
 (handler/defhandler :fetch-libraries :global
   (enabled? [] (disk-availability/available?))
-  (run [workspace project dashboard-client changes-view prefs]
-       (fetch-libraries workspace project dashboard-client changes-view prefs)))
+  (run [workspace project changes-view prefs]
+       (fetch-libraries workspace project changes-view prefs)))
 
 (handler/defhandler :reload-extensions :global
   (enabled? [] (disk-availability/available?))
   (run [project workspace changes-view prefs]
        (extensions/reload! project :all (make-extensions-ui workspace changes-view prefs))))
-=======
-           (fetch-libraries workspace project changes-view)))))
-
-(handler/defhandler :fetch-libraries :global
-  (enabled? [] (disk-availability/available?))
-  (run [workspace project changes-view] (fetch-libraries workspace project changes-view)))
->>>>>>> f8e89f78
 
 (defn- create-and-open-live-update-settings! [app-view changes-view prefs project]
   (let [workspace (project/workspace project)
