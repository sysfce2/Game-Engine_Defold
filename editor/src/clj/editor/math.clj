--- conflicted
+++ resolved
@@ -28,17 +28,13 @@
 (def ^:const recip-180 (/ 1.0 180.0))
 (def ^:const recip-pi (/ 1.0 Math/PI))
 
-<<<<<<< HEAD
 (def ^Vector3d zero-v3 (Vector3d. 0.0 0.0 0.0))
 (def ^Vector3d one-v3 (Vector3d. 1.0 1.0 1.0))
 (def ^Quat4d identity-quat (Quat4d. 0.0 0.0 0.0 1.0))
 (def ^Matrix4d identity-mat4 (doto (Matrix4d.) (.setIdentity)))
 
-(defn deg->rad [deg]
-=======
 (defn deg->rad
   ^double [^double deg]
->>>>>>> adf31f50
   (* deg Math/PI recip-180))
 
 (defn rad->deg
