;; Copyright 2020-2024 The Defold Foundation
;; Copyright 2014-2020 King
;; Copyright 2009-2014 Ragnar Svensson, Christian Murray
;; Licensed under the Defold License version 1.0 (the "License"); you may not use
;; this file except in compliance with the License.
;; 
;; You may obtain a copy of the License, together with FAQs at
;; https://www.defold.com/license
;; 
;; Unless required by applicable law or agreed to in writing, software distributed
;; under the License is distributed on an "AS IS" BASIS, WITHOUT WARRANTIES OR
;; CONDITIONS OF ANY KIND, either express or implied. See the License for the
;; specific language governing permissions and limitations under the License.

(ns editor.cljfx-form-view
  (:require [cljfx.api :as fx]
            [cljfx.ext.list-view :as fx.ext.list-view]
            [cljfx.ext.table-view :as fx.ext.table-view]
            [cljfx.fx.button :as fx.button]
            [cljfx.fx.check-box :as fx.check-box]
            [cljfx.fx.column-constraints :as fx.column-constraints]
            [cljfx.fx.combo-box :as fx.combo-box]
            [cljfx.fx.context-menu :as fx.context-menu]
            [cljfx.fx.grid-pane :as fx.grid-pane]
            [cljfx.fx.h-box :as fx.h-box]
            [cljfx.fx.image-view :as fx.image-view]
            [cljfx.fx.label :as fx.label]
            [cljfx.fx.list-view :as fx.list-view]
            [cljfx.fx.menu-item :as fx.menu-item]
            [cljfx.fx.scroll-pane :as fx.scroll-pane]
            [cljfx.fx.separator :as fx.separator]
            [cljfx.fx.stack-pane :as fx.stack-pane]
            [cljfx.fx.table-column :as fx.table-column]
            [cljfx.fx.table-view :as fx.table-view]
            [cljfx.fx.text-field :as fx.text-field]
            [cljfx.fx.text-formatter :as fx.text-formatter]
            [cljfx.fx.tooltip :as fx.tooltip]
            [cljfx.fx.v-box :as fx.v-box]
            [clojure.set :as set]
            [clojure.string :as string]
            [dynamo.graph :as g]
            [editor.dialogs :as dialogs]
            [editor.error-reporting :as error-reporting]
            [editor.field-expression :as field-expression]
            [editor.form :as form]
            [editor.fxui :as fxui]
            [editor.handler :as handler]
            [editor.icons :as icons]
            [editor.resource :as resource]
            [editor.resource-dialog :as resource-dialog]
            [editor.settings :as settings]
            [editor.system :as system]
            [editor.ui :as ui]
            [editor.url :as url]
            [editor.view :as view]
            [editor.workspace :as workspace]
            [internal.util :as util]
            [util.coll :as coll]
            [util.fn :as fn])
  (:import [com.defold.control DefoldStringConverter]
           [java.io File]
           [javafx.event Event]
           [javafx.scene Node]
           [javafx.scene.control Cell ComboBox ListView ListView$EditEvent TableColumn TableColumn$CellEditEvent TableView TableView$ResizeFeatures]
           [javafx.scene.input KeyCode KeyEvent]
           [javafx.util Callback]))

(set! *warn-on-reflection* true)

(def ^:private line-height 27)
(def ^:private line-spacing 12)

(def ^:private cell-height (inc line-height))

(def ^:private small-field-width 120)
(def ^:private normal-field-width 400)
(def ^:private large-field-width 1000)

(g/defnk produce-form-view [renderer form-data ui-state]
  (renderer {:form-data form-data
             :ui-state ui-state})
  nil)

(g/defnode CljfxFormView
  (inherits view/WorkbenchView)
  (input form-data g/Any :substitute {})
  (property ui-state g/Any (default {:filter-term ""}))
  (property renderer g/Any)
  (output form-view g/Any :cached produce-form-view))

(defmulti handle-event :event-type)

(defmethod handle-event :default [e]
  (prn :handle
       (:event-type e)
       (dissoc e :event-type :ui-state :form-data :workspace :project :parent)))

(defmethod handle-event :clear [{:keys [path]}]
  {:clear path})

(defmethod handle-event :set [{:keys [path fx/event]}]
  {:set [path event]})

(defonce ^:private uri-string-converter
  (DefoldStringConverter. str url/try-parse))

(defonce ^:private float-converter
  (DefoldStringConverter.
    field-expression/format-real
    #(or (field-expression/to-float %) (throw (RuntimeException.)))))

(defonce ^:private double-converter
  (DefoldStringConverter.
    field-expression/format-real
    #(or (field-expression/to-double %) (throw (RuntimeException.)))))

(defonce ^:private int-converter
  (DefoldStringConverter.
    field-expression/format-int
    #(or (field-expression/to-int %) (throw (RuntimeException.)))))

(defonce ^:private long-converter
  (DefoldStringConverter.
    field-expression/format-int
    #(or (field-expression/to-long %) (throw (RuntimeException.)))))

(defn- number-string-converter [value]
  (condp instance? value
    Float float-converter
    Double double-converter
    Integer int-converter
    Long long-converter))

(defn- make-resource-string-converter [workspace]
  (DefoldStringConverter.
    resource/resource->proj-path
    #(some->> (when-not (string/blank? %) %)
              (workspace/to-absolute-path)
              (workspace/resolve-workspace-resource workspace))))

(defn- contains-ignore-case? [^String str ^String sub]
  (let [sub-length (.length sub)]
    (if (zero? sub-length)
      true
      (let [str-length (.length str)]
        (loop [i 0]
          (cond
            (= i str-length) false
            (.regionMatches str true i sub 0 sub-length) true
            :else (recur (inc i))))))))

(defn- text-field [props]
  (assoc props :fx/type fx.text-field/lifecycle
               :style-class ["text-field" "cljfx-form-text-field"]))

(defn- add-image-fit-size [{:keys [fit-size] :as props}]
  (-> props
      (dissoc :fit-size)
      (update :graphic assoc :fit-width fit-size :fit-height fit-size)))

(defn- add-image [props]
  (cond-> (-> props
              (dissoc :image)
              (assoc :graphic {:fx/type fx.image-view/lifecycle
                               :image (icons/get-image (:image props))}))

          (contains? props :fit-size)
          add-image-fit-size))

(defn- icon-button [props]
  (cond-> (assoc props :fx/type fx.button/lifecycle
                       :style-class ["button" "cljfx-form-icon-button"])

          (contains? props :image)
          add-image))

(defmulti form-input-view
  "Form input component function

  Expects a form field with specific keys for each `:type`, plus:
  - `:value` - current-value
  - `:on-value-changed` - a map event that will get notification of new value
  - `:state` - this component's local state
  - `:state-path` - a path for `assoc-in` used by component to change it's state
  - `:resource-string-converter` - a resource string converter"
  :type)

(defmethod form-input-view :default [{:keys [value type] :as field}]
  {:fx/type fx.label/lifecycle
   :wrap-text true
   :text (str type " " (if (nil? value) "***NIL***" value) " " field)})

(defmulti cell-input-view
  "Analogous to form input, but displayed in a cell (in list-view or table-view)

  Expects same keys as [[form-input-view]], but `:on-value-changed` is used for
  temporarily saving value while continuing edit. Additional keys:
  - `:on-commit` - a map event that will get notification with committed value
  - `:on-cancel` - a map event that will get notification if user cancels edit"
  :type)

(def ^:private ext-with-key-pressed-props
  (fx/make-ext-with-props
    {:on-filter-key-pressed (fxui/make-event-filter-prop KeyEvent/KEY_PRESSED)
     :on-key-pressed (fxui/make-event-handler-prop KeyEvent/KEY_PRESSED)}))

(defmethod handle-event :cancel-on-escape [{:keys [on-cancel ^KeyEvent fx/event]}]
  (when (= KeyCode/ESCAPE (.getCode event))
    {:dispatch (assoc on-cancel :fx/event event)}))

(defn- wrap-cancel-on-escape [desc on-cancel]
  {:fx/type ext-with-key-pressed-props
   :props {:on-filter-key-pressed {:event-type :cancel-on-escape
                                   :on-cancel on-cancel}}
   :desc desc})

(defn- default-cell-input-view [field]
  (wrap-cancel-on-escape
    (assoc field :fx/type form-input-view
                 :on-value-changed (:on-commit field))
    (:on-cancel field)))

(defmethod cell-input-view :default [field]
  (default-cell-input-view field))

(defn- focus-text-field-when-on-scene! [^Node node]
  (fxui/focus-when-on-scene! (.lookup node "TextField")))

(defn- wrap-focus-text-field [desc]
  {:fx/type fx/ext-on-instance-lifecycle
   :on-created focus-text-field-when-on-scene!
   :desc desc})

;; region string input

(defn- text-formatter [props]
  {:fx/type fx/ext-recreate-on-key-changed
   :key (:value-converter props)
   :desc (assoc props :fx/type fx.text-formatter/lifecycle)})

(defmethod form-input-view :string [{:keys [value on-value-changed]}]
  {:fx/type text-field
   :max-width normal-field-width
<<<<<<< HEAD
   :text-formatter {:fx/type fx.text-formatter/lifecycle
=======
   :text-formatter {:fx/type text-formatter
>>>>>>> 2649638e
                    :value-converter :default
                    :value value
                    :on-value-changed on-value-changed}})

(defmethod cell-input-view :string [field]
  (wrap-focus-text-field (default-cell-input-view field)))

;; endregion

;; region boolean input

(defn- ensure-value [value field]
  (if (nil? value) (form/field-default field) value))

(defmethod form-input-view :boolean [{:keys [value on-value-changed] :as field}]
  {:fx/type fx.check-box/lifecycle
   :style-class ["check-box" "cljfx-form-check-box"]
   :selected (ensure-value value field)
   :on-selected-changed on-value-changed})

;; endregion

;; region integer input

(defmethod form-input-view :integer [{:keys [value on-value-changed max-width] :as field}]
  (let [value (ensure-value value field)
        value-converter (number-string-converter value)]
    {:fx/type text-field
     :alignment :center-right
     :max-width (or max-width small-field-width)
<<<<<<< HEAD
     :text-formatter {:fx/type fx.text-formatter/lifecycle
=======
     :text-formatter {:fx/type text-formatter
>>>>>>> 2649638e
                      :value-converter value-converter
                      :value value
                      :on-value-changed on-value-changed}}))

(defmethod cell-input-view :integer [field]
  (wrap-focus-text-field (default-cell-input-view field)))

;; endregion

;; region number input

(defmethod form-input-view :number [{:keys [value on-value-changed pref-width max-width] :as field}]
  (let [value (ensure-value value field)
        value-converter (number-string-converter value)]
    {:fx/type text-field
     :alignment :center-right
     :pref-width (or pref-width :use-computed-size)
     :max-width (or max-width small-field-width)
<<<<<<< HEAD
     :text-formatter {:fx/type fx.text-formatter/lifecycle
=======
     :text-formatter {:fx/type text-formatter
>>>>>>> 2649638e
                      :value-converter value-converter
                      :value value
                      :on-value-changed on-value-changed}}))

(defmethod cell-input-view :number [field]
  (wrap-focus-text-field (default-cell-input-view field)))

;; endregion

;; region url input

(defmethod handle-event :skip-malformed-urls [{:keys [fx/event on-value-changed]}]
  (when event
    {:dispatch (assoc on-value-changed :fx/event event)}))

(defmethod form-input-view :url [{:keys [value on-value-changed]}]
  {:fx/type text-field
   :max-width normal-field-width
<<<<<<< HEAD
   :text-formatter {:fx/type fx.text-formatter/lifecycle
=======
   :text-formatter {:fx/type text-formatter
>>>>>>> 2649638e
                    :value-converter uri-string-converter
                    :value value
                    :on-value-changed {:event-type :skip-malformed-urls
                                       :on-value-changed on-value-changed}}})

(defmethod cell-input-view :url [field]
  (wrap-focus-text-field (default-cell-input-view field)))

;; endregion

;; region vec4 input

(defmethod handle-event :on-vec4-element-change [{:keys [value index on-value-changed fx/event]}]
  {:dispatch (assoc on-value-changed :fx/event (assoc value index event))})

(defmethod form-input-view :vec4 [{:keys [value on-value-changed] :as field}]
  (let [labels ["X" "Y" "Z" "W"]
        value (ensure-value value field)]
    {:fx/type fx.h-box/lifecycle
     :padding {:left 5}
     :spacing 5
     :max-width normal-field-width
     :children (into []
                     (map-indexed
                       (fn [i n]
                         {:fx/type fx.h-box/lifecycle
                          :alignment :center
                          :spacing 5
                          :children [{:fx/type fx.label/lifecycle
                                      :min-width :use-pref-size
                                      :text (get labels i)}
                                     {:fx/type form-input-view
                                      :type :number
                                      :h-box/hgrow :always
                                      :pref-width normal-field-width
                                      :max-width :use-computed-size
                                      :value n
                                      :on-value-changed {:event-type :on-vec4-element-change
                                                         :on-value-changed on-value-changed
                                                         :value value
                                                         :index i}}]}))
                     value)}))

(defmethod handle-event :keep-edit [{:keys [state-path ui-state fx/event on-value-changed]}]
  [[:set-ui-state (assoc-in ui-state (conj state-path :value) event)]
   [:dispatch (assoc on-value-changed :fx/event event)]])

(defmethod handle-event :commit-on-enter [{:keys [^KeyEvent fx/event on-commit state-path ui-state]}]
  (when (and (= KeyCode/ENTER (.getCode event)))
    (let [value (get-in ui-state (conj state-path :value) ::no-value)]
      (when-not (= value ::no-value)
        {:dispatch (assoc on-commit :fx/event value)}))))

(defn- wrap-commit-on-enter [desc on-commit state-path]
  {:fx/type ext-with-key-pressed-props
   :props {:on-key-pressed {:event-type :commit-on-enter
                            :on-commit on-commit
                            :state-path state-path}}
   :desc desc})

(defmethod cell-input-view :vec4 [{:keys [on-cancel
                                          on-commit
                                          on-value-changed
                                          state
                                          state-path]
                                   :as field}]
  (-> field
      (assoc :fx/type form-input-view
             :state-path (conj state-path :form-input-state)
             :on-value-changed {:event-type :keep-edit
                                :state-path state-path
                                :on-value-changed on-value-changed})
      (cond-> (contains? state :form-input-state)
              (assoc :state (:form-input-state state)))
      (wrap-cancel-on-escape on-cancel)
      (wrap-commit-on-enter on-commit state-path)
      (wrap-focus-text-field)))

;; endregion

;; region mat4 input

(def ^:private matrix-field-label-texts
  ;; These correspond to the semantic meaning of the linear values in the array
  ;; of doubles. We might choose to present the fields in a different order in
  ;; the form.
  ["X" "X" "X" "X"
   "Y" "Y" "Y" "Y"
   "Z" "Z" "Z" "Z"
   "T" "T" "T" "W"])

(defn- matrix-field-grid [^long row-column-count double-values on-value-changed]
  (let [labels
        (for [^long row (range row-column-count)
              ^long column (range row-column-count)]
          (let [text (matrix-field-label-texts (+ column (* row 4)))
                presentation-row column
                presentation-column (* row 2)
                margin {:left 5}]
            {:fx/type fx.label/lifecycle
             :grid-pane/row presentation-row
             :grid-pane/column presentation-column
             :grid-pane/hgrow :never
             :grid-pane/margin margin
             :grid-pane/fill-height true
             :padding {:right 5}
             :min-width :use-pref-size
             :text text}))

        text-fields
        (for [^long row (range row-column-count)
              ^long column (range row-column-count)]
          (let [component-index (+ column (* row row-column-count))
                component-value (double-values component-index)
                presentation-row column
                presentation-column (inc (* row 2))]
            {:fx/type form-input-view
             :type :number
             :grid-pane/row presentation-row
             :grid-pane/column presentation-column
             :grid-pane/hgrow :always
             :pref-width normal-field-width
             :max-width :use-computed-size
             :value component-value
             :on-value-changed {:event-type :on-matrix-element-change
                                :on-value-changed on-value-changed
                                :value double-values
                                :index component-index}}))]

    {:fx/type fx.grid-pane/lifecycle
     :vgap 4
     :max-width normal-field-width
     :children (interleave labels text-fields)}))

(defmethod handle-event :on-matrix-element-change [{:keys [value index on-value-changed fx/event]}]
  {:dispatch (assoc on-value-changed :fx/event (assoc value index event))})

(defmethod form-input-view :mat4 [{:keys [value on-value-changed] :as field}]
  (let [value (ensure-value value field)
        row-column-count (case (count value)
                           4 2
                           9 3
                           16 4)]
    (matrix-field-grid row-column-count value on-value-changed)))

;; endregion

;; region choicebox input

(defmethod form-input-view :choicebox [{:keys [value
                                               on-value-changed
                                               options
                                               from-string
                                               to-string]
                                        :or {to-string str}}]
  (let [value->label (into {} options)
        label->value (set/map-invert value->label)]
    {:fx/type fx.combo-box/lifecycle
     :style-class ["combo-box" "combo-box-base" "cljfx-form-combo-box"]
     :min-width normal-field-width
     :value value
     :on-value-changed on-value-changed
     :converter (DefoldStringConverter.
                  #(get value->label % (to-string %))
                  #(get label->value % (and from-string (from-string %))))
     :editable (some? from-string)
     :button-cell (fn [x]
                    {:text (value->label x)})
     :cell-factory (fn [x]
                     {:text (value->label x)})
     :items (mapv first options)}))

(defn- show-combo-box! [^ComboBox combo-box]
  (.show combo-box))

(defmethod cell-input-view :choicebox [field]
  {:fx/type fx/ext-on-instance-lifecycle
   :on-created show-combo-box!
   :desc (default-cell-input-view field)})

;; endregion

;; region list view input

(defmethod handle-event :on-list-edit-start [{:keys [^ListView$EditEvent fx/event state-path ui-state]}]
  {:set-ui-state (assoc-in ui-state (conj state-path :edit) {:index (.getIndex event)
                                                             :list (.getTarget event)})})

(defmethod handle-event :on-list-edit-cancel [{:keys [state-path ui-state]}]
  {:set-ui-state (update-in ui-state state-path dissoc :edit)})

(defmethod handle-event :commit-list-item [{:keys [index fx/event on-edited state-path ui-state]}]
  (ui/run-later
    (.select (.getSelectionModel ^ListView (get-in ui-state (conj state-path :edit :list)))
             ^int index))
  {:set-ui-state (update-in ui-state state-path dissoc :edit)
   :dispatch (assoc on-edited :fx/event {:index index :item event})})

(defn- absolute-or-maybe-proj-path
  ^String [^File file workspace in-project]
  (if in-project
    (workspace/as-proj-path workspace file)
    (.getAbsolutePath file)))

(defn- add-list-elements [added-list-elements {:keys [on-added state-path ui-state value]}]
  (let [old-element-count (count value)
        new-element-count (+ old-element-count (count added-list-elements))
        added-indices (vec (range old-element-count new-element-count))]
    [[:dispatch (assoc on-added :fx/event added-list-elements)]
     [:set-ui-state (assoc-in ui-state (conj state-path :selected-indices) added-indices)]]))

(defmethod handle-event :add-list-element [{:keys [element fx/event project workspace] :as map-event}]
  (case (:type element)
    :directory
    (when-some [selected-directory (dialogs/make-directory-dialog
                                     (or (:title element) "Select Directory")
                                     (workspace/project-path workspace)
                                     (fxui/event->window event))]
      (if-some [valid-directory-path (absolute-or-maybe-proj-path selected-directory workspace (:in-project element))]
        (add-list-elements [valid-directory-path] map-event)
        {:show-dialog :directory-not-in-project}))

    :file
    (when-some [selected-file (dialogs/make-file-dialog
                                (or (:title element) "Select File")
                                (:filter element)
                                nil
                                (fxui/event->window event))]
      (if-some [valid-file-path (absolute-or-maybe-proj-path selected-file workspace (:in-project element))]
        (add-list-elements [valid-file-path] map-event)
        {:show-dialog :file-not-in-project}))

    :resource
    (when-some [selected-resources (not-empty (resource-dialog/make
                                                workspace project
                                                {:ext (:filter element)
                                                 :selection :multiple}))]
      (add-list-elements selected-resources map-event))

    ;; default
    (add-list-elements [(form/field-default element)] map-event)))

(defmethod handle-event :remove-list-selection [{:keys [on-removed state-path ui-state]}]
  (let [indices-path (conj state-path :selected-indices)]
    [[:dispatch (assoc on-removed :fx/event (set (get-in ui-state indices-path)))]
     [:set-ui-state (-> ui-state
                        (assoc-in indices-path [])
                        (update-in state-path dissoc :edit))]]))

(defmethod handle-event :list-select [{:keys [state-path fx/event ui-state]}]
  {:set-ui-state (assoc-in ui-state (conj state-path :selected-indices) event)})

(def ^:private ext-with-list-cell-factory-props
  (fx/make-ext-with-props
    {:cell-factory fxui/list-cell-factory-prop}))

(defmethod handle-event :cancel-list-edit [{:keys [^KeyEvent fx/event
                                                   ui-state
                                                   state-path]}]
  (when-let [cell (ui/closest-node-of-type ListView (.getTarget event))]
    [[:set-ui-state (update-in ui-state state-path dissoc :edit)]
     [:cancel-edit cell]]))

(defmethod handle-event :keep-list-edit [{:keys [ui-state state-path fx/event]}]
  {:set-ui-state (assoc-in ui-state (conj state-path :edit :value) event)})

(defn- edited-list-cell-view [element {:keys [state-path state on-edited] :as field} item]
  (let [edit (:edit state)]
    (-> element
        (assoc :fx/type cell-input-view
               :value item
               :on-cancel {:event-type :cancel-list-edit
                           :state-path state-path}
               :on-value-changed {:event-type :keep-list-edit
                                  :state-path state-path}
               :on-commit {:event-type :commit-list-item
                           :state-path state-path
                           :on-edited on-edited
                           :index (:index edit)}
               :resource-string-converter (:resource-string-converter field)
               :state-path (conj state-path :edit :state))
        (cond-> (contains? edit :state)
                (assoc :state (:state edit))))))

(defn- list-cell-factory [element edit-index [i v]]
  (let [edited (= edit-index i)
        ref {:fx/type fx/ext-get-ref :ref [::edit edit-index]}]
    (if edited
      (case (:type element)
        :url
        {:style {:-fx-padding 0}
         :graphic ref}

        :resource
        {:style {:-fx-padding [2 2 2 0]}
         :graphic ref}

        {:graphic ref})
      {:text (case (:type element)
               :choicebox (get (into {} (:options element)) v)
               :resource (resource/resource->proj-path v)
               (str v))})))

(defn- list-input [{:keys [;; state
                           state
                           state-path
                           ;; value
                           value
                           on-added                         ;; [item ...]
                           on-edited                        ;; {:index int :item item}
                           on-removed                       ;; #{index ...}
                           ;; field
                           element]
                    :or {state {:selected-indices []}
                         value []}
                    :as field}]
  (let [{:keys [selected-indices edit]} state
        disable-add (not (form/has-default? element))
        disable-remove (empty? selected-indices)
        add-event {:event-type :add-list-element
                   :value value
                   :on-added on-added
                   :state-path state-path
                   :element element}
        remove-event {:event-type :remove-list-selection
                      :on-removed on-removed
                      :state-path state-path}]
    {:fx/type fx.v-box/lifecycle
     :spacing 4
     :children [{:fx/type fx/ext-let-refs
                 :refs (when edit
                         {[::edit (:index edit)] (edited-list-cell-view
                                                   element
                                                   field
                                                   (get value (:index edit)))})
                 :desc {:fx/type fxui/ext-with-advance-events
                        :desc
                        {:fx/type ext-with-list-cell-factory-props
                         :props {:cell-factory (fn/partial list-cell-factory
                                                           element
                                                           (:index edit))}
                         :desc
                         {:fx/type fx.ext.list-view/with-selection-props
                          :props {:selection-mode :multiple
                                  :selected-indices selected-indices
                                  :on-selected-indices-changed {:event-type :list-select
                                                                :state-path state-path}}
                          :desc
                          {:fx/type fx.list-view/lifecycle
                           :style-class ["list-view" "cljfx-form-list-view"]
                           :max-width normal-field-width
                           :items (into [] (map-indexed vector) value)
                           :editable true
                           :on-edit-start {:event-type :on-list-edit-start
                                           :state-path state-path}
                           :on-edit-cancel {:event-type :on-list-edit-cancel
                                            :state-path state-path}
                           :pref-height (+ 2                ;; top and bottom insets
                                           1                ;; bottom padding
                                           9                ;; horizontal scrollbar height
                                           (* cell-height
                                              (max (count value) 1)))
                           :fixed-cell-size cell-height
                           :context-menu {:fx/type fx.context-menu/lifecycle
                                          :items [{:fx/type fx.menu-item/lifecycle
                                                   :text "Add"
                                                   :disable disable-add
                                                   :on-action add-event}
                                                  {:fx/type fx.menu-item/lifecycle
                                                   :text "Remove"
                                                   :disable disable-remove
                                                   :on-action remove-event}]}}}}}}
                {:fx/type fx.h-box/lifecycle
                 :spacing 4
                 :children [{:fx/type icon-button
                             :disable disable-add
                             :on-action add-event
                             :image "icons/32/Icons_M_07_plus.png"
                             :fit-size 16}
                            {:fx/type icon-button
                             :disable disable-remove
                             :on-action remove-event
                             :image "icons/32/Icons_M_11_minus.png"
                             :fit-size 16}]}]}))

(defmethod handle-event :add-list-items [{:keys [value on-value-changed fx/event]}]
  {:dispatch (assoc on-value-changed :fx/event (coll/into-vector value event))})

(defn- keep-indices [indices coll]
  (into (coll/empty-with-meta coll)
        (keep-indexed
          (fn [i x]
            (when (indices i) x)))
        coll))

(defn- remove-indices [indices coll]
  (keep-indices (complement indices) coll))

(defmethod handle-event :remove-list-items [{:keys [value on-value-changed fx/event]}]
  {:dispatch (assoc on-value-changed :fx/event (remove-indices event value))})

(defmethod handle-event :edit-list-item [{:keys [value on-value-changed fx/event]}]
  (let [{:keys [index item]} event]
    {:dispatch (assoc on-value-changed :fx/event (assoc value index item))}))

(defmethod form-input-view :list [{:keys [value on-value-changed]
                                   :or {value []}
                                   :as field}]
  (assoc field :fx/type list-input
               :max-width normal-field-width
               :on-edited {:event-type :edit-list-item
                           :value value
                           :on-value-changed on-value-changed}
               :on-added {:event-type :add-list-items
                          :value value
                          :on-value-changed on-value-changed}
               :on-removed {:event-type :remove-list-items
                            :value value
                            :on-value-changed on-value-changed}))

;; endregion

;; region resource input

(defmethod handle-event :open-resource [{:keys [^Event fx/event value]}]
  {:open-resource [(.getTarget event) value]})

(defmethod handle-event :on-resource-selected [{:keys [workspace
                                                       project
                                                       filter
                                                       on-value-changed]}]
  (when-let [resource (first (resource-dialog/make workspace project {:ext filter}))]
    {:dispatch (assoc on-value-changed :fx/event resource)}))

(defmethod form-input-view :resource [{:keys [value
                                              on-value-changed
                                              filter
                                              resource-string-converter]}]
  {:fx/type fx.h-box/lifecycle
   :spacing 4
   :max-width normal-field-width
   :children [{:fx/type text-field
               :h-box/hgrow :always
               :text-formatter {:fx/type text-formatter
                                :value-converter resource-string-converter
                                :value value
                                :on-value-changed on-value-changed}}
              {:fx/type icon-button
               :disable (not (and (resource/openable-resource? value)
                                  (resource/exists? value)))
               :image "icons/32/Icons_S_14_linkarrow.png"
               :fit-size 22
               :on-action {:event-type :open-resource
                           :value value}}
              {:fx/type icon-button
               :text "\u2026"
               :on-action {:event-type :on-resource-selected
                           :on-value-changed on-value-changed
                           :filter filter}}]})

(defmethod cell-input-view :resource [field]
  (wrap-focus-text-field (default-cell-input-view field)))

;; endregion

;; region file input

(defmethod handle-event :on-file-selected [{:keys [on-value-changed
                                                   filter
                                                   ^Event fx/event
                                                   title
                                                   in-project
                                                   workspace]}]
  (when-some [selected-file (dialogs/make-file-dialog (or title "Select File")
                                                      filter
                                                      nil
                                                      (fxui/event->window event))]
    (if-some [valid-file-path (absolute-or-maybe-proj-path selected-file workspace in-project)]
      {:dispatch (assoc on-value-changed :fx/event valid-file-path)}
      {:show-dialog :file-not-in-project})))

(defmethod form-input-view :file [{:keys [on-value-changed value filter title in-project]}]
  {:fx/type fx.h-box/lifecycle
   :spacing 4
   :max-width normal-field-width
   :children [{:fx/type text-field
               :h-box/hgrow :always
               :text-formatter {:fx/type text-formatter
                                :value-converter :default
                                :value value
                                :on-value-changed on-value-changed}}
              {:fx/type icon-button
               :text "\u2026"
               :on-action {:event-type :on-file-selected
                           :on-value-changed on-value-changed
                           :filter filter
                           :in-project in-project
                           :title title}}]})

;; endregion

;; region directory input

(defmethod handle-event :on-directory-selected [{:keys [on-value-changed title fx/event in-project workspace]}]
  (when-some [selected-directory (dialogs/make-directory-dialog (or title "Select Directory") nil (fxui/event->window event))]
    (if-some [valid-directory-path (absolute-or-maybe-proj-path selected-directory workspace in-project)]
      {:dispatch (assoc on-value-changed :fx/event valid-directory-path)}
      {:show-dialog :directory-not-in-project})))

(defmethod form-input-view :directory [{:keys [on-value-changed value title in-project]}]
  {:fx/type fx.h-box/lifecycle
   :spacing 4
   :max-width normal-field-width
   :children [{:fx/type text-field
               :h-box/hgrow :always
               :text-formatter {:fx/type text-formatter
                                :value-converter :default
                                :value value
                                :on-value-changed on-value-changed}}
              {:fx/type icon-button
               :text "\u2026"
               :on-action {:event-type :on-directory-selected
                           :on-value-changed on-value-changed
                           :in-project in-project
                           :title title}}]})

;; endregion

;; region table input

(defmethod handle-event :on-table-edit-start [{:keys [^TableColumn$CellEditEvent fx/event
                                                      column-path
                                                      ui-state
                                                      state-path]}]
  (let [index (.getRow (.getTablePosition event))]
    {:set-ui-state (update-in ui-state
                              (conj state-path :edit)
                              (fn [edit]
                                (if (and (= (:index edit) index)
                                         (= (:path edit) column-path))
                                  edit
                                  {:index index
                                   :path column-path
                                   :table (.getTableView event)})))}))

(defn- value-with-edit [value edit]
  (let [edit-path (into [(:index edit)] (:path edit))]
    (assoc-in value edit-path (:value edit))))

(defmethod handle-event :on-table-edit-cancel [{:keys [value
                                                       on-value-changed
                                                       ui-state
                                                       state-path]}]
  (let [edit (get-in ui-state (conj state-path :edit))]
    (cond-> [[:set-ui-state (update-in ui-state state-path dissoc :edit)]]

            (some? (:value edit))
            (conj [:dispatch (assoc on-value-changed :fx/event (value-with-edit value edit))]))))

(defmethod handle-event :commit-table-edit [{:keys [fx/event
                                                    edit-path
                                                    ui-state
                                                    state-path
                                                    value
                                                    on-value-changed]}]
  (.edit ^TableView (get-in ui-state (conj state-path :edit :table)) -1 nil)
  {:dispatch (assoc on-value-changed :fx/event (assoc-in value edit-path event))})

(defmethod handle-event :keep-table-edit [{:keys [ui-state state-path fx/event]}]
  (let [state (get-in ui-state state-path)]
    (when (contains? state :edit)
      {:set-ui-state (assoc-in ui-state (conj state-path :edit :value) event)})))

(defmethod handle-event :cancel-table-edit [{:keys [^KeyEvent fx/event
                                                    ui-state
                                                    state-path]}]
  (when-let [^Cell cell (ui/closest-node-of-type Cell (.getTarget event))]
    [[:set-ui-state (update-in ui-state state-path dissoc :edit)]
     [:cancel-edit cell]]))

(defmethod handle-event :on-table-element-added [{:keys [ui-state
                                                         state-path
                                                         value
                                                         on-value-changed
                                                         element]}]
  (let [new-value (util/conjv value element)]
    [[:dispatch (assoc on-value-changed :fx/event new-value)]
     [:set-ui-state (assoc-in ui-state
                              (conj state-path :selected-indices)
                              [(dec (count new-value))])]]))

(defmethod handle-event :remove-table-selection [{:keys [value
                                                         on-value-changed
                                                         ui-state
                                                         state-path]}]
  (let [{:keys [selected-indices edit] :as state} (get-in ui-state state-path)
        selected-indices (set selected-indices)
        new-value (remove-indices selected-indices value)]
    ;; When we remove a row that has been edited, JavaFX will commit the edit.
    ;; However, by that point, the state will have already changed to a new
    ;; state without the item that was deleted. This can result in either
    ;; creating a new row with only one field set (if the deleted row was the
    ;; last), or applying the edit to the next row after the deleted row (if it
    ;; wasn't the last). Cancelling the edit here solves the issue.
    (when edit
      (.edit ^TableView (:table edit) -1 nil))
    [[:dispatch (assoc on-value-changed :fx/event new-value)]
     [:set-ui-state (assoc-in ui-state state-path (-> state
                                                      (assoc :selected-indices [])
                                                      (dissoc :edit)))]]))

(defmethod handle-event :table-select [{:keys [ui-state state-path fx/event]}]
  {:set-ui-state (assoc-in ui-state (conj state-path :selected-indices) event)})

(defn- edited-table-cell-view [column
                               {:keys [value
                                       on-value-changed
                                       state-path
                                       state
                                       resource-string-converter]
                                :or {value []}}
                               item]
  (let [{:keys [edit]} state
        edit-path (into [(:index edit)] (:path column))
        input-state-path (conj state-path :edit :state)]
      (-> column
          (assoc :fx/type cell-input-view
                 :value item
                 :max-width normal-field-width
                 :on-value-changed {:event-type :keep-table-edit
                                    :state-path state-path}
                 :on-cancel {:event-type :cancel-table-edit
                             :state-path state-path}
                 :on-commit {:event-type :commit-table-edit
                             :edit-path edit-path
                             :state-path state-path
                             :value value
                             :on-value-changed on-value-changed}
                 :resource-string-converter resource-string-converter
                 :state-path input-state-path)
          (cond-> (contains? edit :state)
                  (assoc :state (:state edit))))))

(defn- table-cell-value-factory [path [i x]]
  [i (get-in x path)])

(defn- table-cell-factory [{:keys [path type] :as column} edit [i x]]
  (let [edited (and (= i (:index edit))
                    (= path (:path edit)))
        ref {:fx/type fx/ext-get-ref :ref [::edit (:index edit) (:path edit)]}]
    (if edited
      (-> type
          (case
            :choicebox {:style {:-fx-padding -2}}
            :vec4 {:style {:-fx-padding "-2 0 0 0"}}
            (:integer :number :string) {:style {:-fx-padding -1}}
            :resource {:style {:-fx-padding [0 2 2 0]}}
            {})
          (assoc :graphic ref))
      (case type
        (:integer :number) {:text (field-expression/format-number x)
                            :alignment :center-right}
        :resource {:text (resource/resource->proj-path x)}
        :choicebox {:text (get (into {} (:options column)) x)}
        :vec4 {:text (->> x (mapv field-expression/format-number) (string/join "  "))}
        {:text (str x)}))))

(defn- table-column [{:keys [path label type] :as column}
                     {:keys [state state-path value on-value-changed]
                      :or {value []}}]
  (let [{:keys [edit]} state]
    {:fx/type fx.table-column/lifecycle
     :reorderable false
     :sortable false
     :min-width (cond
                  (and (= :vec4 type)
                       (= path (:path edit)))
                  235

                  (and (= :resource type)
                       (= path (:path edit)))
                  235

                  :else
                  80)
     :on-edit-start {:event-type :on-table-edit-start
                     :state-path state-path
                     :column-path path}
     :on-edit-cancel {:event-type :on-table-edit-cancel
                      :value value
                      :on-value-changed on-value-changed
                      :state-path state-path}
     :text label
     :cell-value-factory (fn/partial table-cell-value-factory path)
     :cell-factory (fn/partial table-cell-factory column (dissoc edit :value))}))

(def custom-table-resize-policy
  (reify Callback
    (call [_ resize-features]
      (let [^TableView$ResizeFeatures resize-features resize-features
            ^TableColumn resized-column (.getColumn resize-features)
            delta (.getDelta resize-features)
            ^TableView table (.getTable resize-features)
            columns (.getColumns table)
            total-width (.getWidth table)
            ^TableColumn last-column (last columns)]
        (when resized-column
          (let [new-width (max (.getMinWidth resized-column) (+ (.getPrefWidth resized-column) delta))]
            (.setPrefWidth resized-column new-width)))
        (when (and last-column (not= resized-column last-column))
          (let [used-width (reduce + (map #(.getWidth ^TableColumn %) (butlast columns)))
                remaining-width (- total-width used-width (* 2 (.size columns)))]
            (.setPrefWidth last-column (max (.getMinWidth last-column) remaining-width))))
        true))))

(defmethod form-input-view :table [{:keys [value
                                           on-value-changed
                                           columns
                                           state
                                           state-path]
                                    :or {value []}
                                    :as field}]
  (let [{:keys [selected-indices edit]} state
        disable-remove (empty? selected-indices)
        default-row (form/table-row-defaults field)
        disable-add (nil? default-row)
        on-added {:event-type :on-table-element-added
                  :value value
                  :on-value-changed on-value-changed
                  :state-path state-path
                  :element default-row}
        on-removed {:event-type :remove-table-selection
                    :value value
                    :on-value-changed on-value-changed
                    :state-path state-path}]
    {:fx/type fx/ext-let-refs
     :refs (when edit
             (let [i (:index edit)
                   path (:path edit)
                   edited-column (some #(when (= (:path edit) (:path %))
                                          %)
                                       columns)
                   edited-value (or (:value edit)
                                    (get-in value (into [i] path)))]
               {[::edit i path] (edited-table-cell-view edited-column field edited-value)}))
     :desc {:fx/type fx.v-box/lifecycle
            :spacing 4
            :children [{:fx/type fx.stack-pane/lifecycle
                        :style-class "cljfx-table-view-wrapper"
                        :children
                        [{:fx/type fxui/ext-with-advance-events
                          :desc {:fx/type fx.ext.table-view/with-selection-props
                                 :props {:selection-mode :multiple
                                         :selected-indices (vec selected-indices)
                                         :on-selected-indices-changed {:event-type :table-select
                                                                       :state-path state-path}}
                                 :desc {:fx/type fx.table-view/lifecycle
                                        :style-class ["table-view" "cljfx-table-view"]
                                        :editable true
                                        :fixed-cell-size line-height
                                        :pref-height (+ line-height ;; header
                                                        2   ;; insets
                                                        9   ;; bottom scrollbar
                                                        (* line-height
                                                           (max 1 (count value))))
                                        :column-resize-policy custom-table-resize-policy
                                        :columns (mapv #(table-column % field)
                                                       columns)
                                        :items (into [] (map-indexed vector) value)
                                        :context-menu {:fx/type fx.context-menu/lifecycle
                                                       :items [{:fx/type fx.menu-item/lifecycle
                                                                :text "Add"
                                                                :disable disable-add
                                                                :on-action on-added}
                                                               {:fx/type fx.menu-item/lifecycle
                                                                :text "Remove"
                                                                :disable disable-remove
                                                                :on-action on-removed}]}}}}]}
                       {:fx/type fx.h-box/lifecycle
                        :spacing 4
                        :children [{:fx/type icon-button
                                    :disable disable-add
                                    :on-action on-added
                                    :image "icons/32/Icons_M_07_plus.png"
                                    :fit-size 16}
                                   {:fx/type icon-button
                                    :disable disable-remove
                                    :on-action on-removed
                                    :image "icons/32/Icons_M_11_minus.png"
                                    :fit-size 16}]}]}}))

;; endregion

;; region 2panel-input

(defmethod handle-event :2panel-key-added [{:keys [value
                                                   on-value-changed
                                                   on-add
                                                   key-path
                                                   default-row
                                                   fx/event]}]
  (let [new-value (coll/into-vector
                    value
                    (map #(assoc-in default-row key-path %))
                    event)]
    (if on-add
      (do (on-add) nil)
      {:dispatch (assoc on-value-changed :fx/event new-value)})))

(defmethod handle-event :2panel-key-edited [{:keys [value on-value-changed key-path set]
                                             {:keys [index item]} :fx/event}]
  (if set
    (do (set (get value index) key-path item) nil)
    (let [new-value (assoc-in value (into [index] key-path) item)]
      {:dispatch (assoc on-value-changed :fx/event new-value)})))

(defmethod handle-event :2panel-key-removed [{:keys [value
                                                     on-value-changed
                                                     fx/event
                                                     on-remove]}]
  (if on-remove
    (do (on-remove (keep-indices event value)) nil)
    {:dispatch (assoc on-value-changed :fx/event (remove-indices event value))}))

(defmethod handle-event :2panel-value-set [{:keys [value
                                                   index
                                                   value-path
                                                   on-value-changed
                                                   fx/event
                                                   set]}]
  (if set
    (do (set (get value index) value-path event) nil)
    (let [new-value (assoc-in value (into [index] value-path) event)]
      {:dispatch (assoc on-value-changed :fx/event new-value)})))

(defmethod handle-event :2panel-value-clear [{:keys [value
                                                     index
                                                     value-path
                                                     on-value-changed
                                                     set]}]
  (if set
    (do (set (get value index) value-path nil) nil)
    (let [path (into [index] value-path)
          new-value (update-in value (butlast path) dissoc (last path))]
      {:dispatch (assoc on-value-changed :fx/event new-value)})))

(defmethod form-input-view :2panel [{:keys [value
                                            on-value-changed
                                            state
                                            state-path
                                            panel-key
                                            resource-string-converter]
                                     :as field}]
  (let [indented-label-column-width 150
        default-row (form/two-panel-defaults field)
        key-path (:path panel-key)
        selected-index (-> state :key :selected-indices util/only)
        fn-setter (:set field)

        item-list
        (cond-> {:fx/type list-input
                 :value (mapv #(get-in % key-path) value)
                 :on-added {:event-type :2panel-key-added
                            :value value
                            :on-value-changed on-value-changed
                            :key-path key-path
                            :default-row default-row
                            :on-add (:on-add field)}
                 :on-edited {:event-type :2panel-key-edited
                             :value value
                             :on-value-changed on-value-changed
                             :set fn-setter
                             :key-path key-path}
                 :on-removed {:event-type :2panel-key-removed
                              :value value
                              :on-value-changed on-value-changed
                              :on-remove (:on-remove field)}
                 :state-path (conj state-path :key)
                 :element panel-key
                 :resource-string-converter resource-string-converter}

                (contains? state :key)
                (assoc :state (:key state)))

        selected-item-fields
        (when selected-index
          {:fx/type fx.v-box/lifecycle
           :spacing line-spacing
           :children
           (into []
                 (comp
                   (mapcat :fields)
                   (map
                     (fn [field]
                       (let [field-path (into [selected-index] (:path field))
                             field-value (get-in value field-path ::no-value)
                             field-state-path (conj state-path :val selected-index (:path field))
                             field-state (get-in state [:val selected-index (:path field)] ::no-value)]
                         {:fx/type fx.stack-pane/lifecycle
                          :alignment :center-left
                          :children
                          [{:fx/type fx.grid-pane/lifecycle
                            :column-constraints [{:fx/type fx.column-constraints/lifecycle
                                                  :hgrow :always}
                                                 {:fx/type fx.column-constraints/lifecycle
                                                  :hgrow :never
                                                  :min-width line-height
                                                  :max-width line-height}]
                            :max-width indented-label-column-width
                            :min-height line-height
                            :hgap 4
                            :translate-x (- -5.0 indented-label-column-width)
                            :children (cond-> [{:fx/type fx.label/lifecycle
                                                :grid-pane/column 0
                                                :grid-pane/margin {:top 5}
                                                :opacity 0.6
                                                :text (:label field)}]
                                              (and (form/optional-field? field)
                                                   (not= field-value ::no-value))
                                              (conj {:fx/type icon-button
                                                     :grid-pane/column 1
                                                     :image "icons/32/Icons_S_02_Reset.png"
                                                     :on-action {:event-type :2panel-value-clear
                                                                 :index selected-index
                                                                 :value-path (:path field)
                                                                 :set fn-setter
                                                                 :value value
                                                                 :on-value-changed on-value-changed}}))}
                           (cond->
                             (assoc field :fx/type form-input-view
                                          :value (if (= ::no-value field-value)
                                                   (form/field-default field)
                                                   field-value)
                                          :on-value-changed {:event-type :2panel-value-set
                                                             :index selected-index
                                                             :value-path (:path field)
                                                             :value value
                                                             :set fn-setter
                                                             :on-value-changed on-value-changed}
                                          :state-path field-state-path
                                          :resource-string-converter resource-string-converter)
                             (not= ::no-value field-state)
                             (assoc :state field-state))]}))))
                 (:sections
                   (if-some [panel-form-fn (:panel-form-fn field)]
                     (let [selected-item (get value selected-index ::no-value)]
                       (when (not= ::no-value selected-item)
                         (panel-form-fn selected-item)))
                     (:panel-form field))))})]

    {:fx/type fx.v-box/lifecycle
     :spacing line-spacing
     :children (if selected-item-fields
                 [item-list selected-item-fields]
                 [item-list])}))

;; endregion

(defn- make-row [values ui-state resource-string-converter row field]
  (let [{:keys [path label help visible]} field
        value (get values path ::no-value)
        state-path [:components path]
        state (get-in ui-state state-path ::no-value)
        error (settings/get-setting-error
                (when-not (= value ::no-value) value)
                field
                :build-targets)]
    (cond-> []
            :always
            (conj (cond->
                    {:fx/type fx.label/lifecycle
                     :fx/key [:label path]
                     :grid-pane/row row
                     :grid-pane/column 0
                     :grid-pane/valignment :top
                     :grid-pane/margin {:top 5}
                     :visible visible
                     :managed visible
                     :alignment :top-left
                     :text label}
                    (not-empty help)
                    (assoc :tooltip {:fx/type fx.tooltip/lifecycle
                                     :text help})))

            (and (form/optional-field? field)
                 (not= value ::no-value))
            (conj {:fx/type icon-button
                   :fx/key [:clear path]
                   :grid-pane/row row
                   :grid-pane/column 1
                   :grid-pane/valignment :top
                   :grid-pane/halignment :right
                   :visible visible
                   :managed visible
                   :image "icons/32/Icons_S_02_Reset.png"
                   :on-action {:event-type :clear
                               :path path}})

            :always
            (conj {:fx/type fx.v-box/lifecycle
                   :fx/key [:control path]
                   :style-class (case (:severity error)
                                  :fatal ["cljfx-form-error"]
                                  :warning ["cljfx-form-warning"]
                                  [])
                   :grid-pane/row row
                   :grid-pane/column 2
                   :visible visible
                   :managed visible
                   :min-height line-height
                   :alignment :center-left
                   :children [(cond-> field
                                      :always
                                      (assoc :fx/type form-input-view
                                             :resource-string-converter resource-string-converter
                                             :value (if (= ::no-value value)
                                                      (form/field-default field)
                                                      value)
                                             :on-value-changed {:event-type :set
                                                                :path path}
                                             :state-path state-path)

                                      (not= ::no-value state)
                                      (assoc :state state))]}))))

(defn- section-view [{:keys [title help fields values ui-state resource-string-converter visible]}]
  {:fx/type fx.v-box/lifecycle
   :visible visible
   :managed visible
   :children (cond-> []

                     :always
                     (conj {:fx/type fx.label/lifecycle
                            :style-class ["label" "cljfx-form-title"]
                            :text title})

                     help
                     (conj {:fx/type fx.label/lifecycle
                            :text help})

                     :always
                     (conj {:fx/type fx.grid-pane/lifecycle
                            :style-class "cljfx-form-fields"
                            :vgap line-spacing
                            :column-constraints [{:fx/type fx.column-constraints/lifecycle
                                                  :min-width 150
                                                  :max-width 150}
                                                 {:fx/type fx.column-constraints/lifecycle
                                                  :min-width line-height
                                                  :max-width line-height}
                                                 {:fx/type fx.column-constraints/lifecycle
                                                  :hgrow :always
                                                  :min-width 200
                                                  :max-width large-field-width}]
                            :children (first
                                        (reduce
                                          (fn [[acc row] field]
                                            [(into acc (make-row values
                                                                 ui-state
                                                                 resource-string-converter
                                                                 row
                                                                 field))
                                             (if (:visible field) (inc row) row)])
                                          [[] 0]
                                          fields))}))})

;; region filtering

(defmulti filterable-strings :type)

(defmethod filterable-strings :default [{:keys [value]}]
  (when (some? value)
    [(str value)]))

(defmethod filterable-strings :boolean [_]
  [])

(defmethod filterable-strings :list [{:keys [value] :as field}]
  (eduction
    (map #(assoc (:element field) :value %))
    (mapcat filterable-strings)
    value))

(defmethod filterable-strings :resource [{:keys [value]}]
  [(resource/resource->proj-path value)])

(defmethod filterable-strings :choicebox [{:keys [value] :as field}]
  (when (some? value)
    [((:to-string field str) value)]))

(defn- set-field-visibility [field values filter-term section-visible]
  (let [value (get values (:path field) ::no-value)
        visible (and (or section-visible
                         (contains-ignore-case? (:label field) filter-term)
                         (boolean (some #(contains-ignore-case? % filter-term)
                                        (filterable-strings
                                          (assoc field :value (if (= value ::no-value)
                                                                (form/field-default field)
                                                                value))))))
                     (or (not (:deprecated field))
                         (some? (settings/get-setting-error
                                  (if (= value ::no-value) nil value)
                                  field
                                  :build-targets))))]
    (assoc field :visible visible)))

(defn- set-section-visibility [{:keys [title help fields] :as section} values filter-term]
  (let [visible (or (contains-ignore-case? title filter-term)
                    (and (some? help)
                         (contains-ignore-case? help filter-term)))
        fields (into []
                     (comp
                       (remove :hidden?)
                       (map #(set-field-visibility % values filter-term visible)))
                     fields)]
    (assoc section :visible (boolean (some :visible fields))
                   :fields fields)))

(defmethod handle-event :filter-text-changed [{:keys [ui-state fx/event]}]
  {:set-ui-state (assoc ui-state :filter-term event)})

(defmethod handle-event :filter-key-pressed [{:keys [^KeyEvent fx/event ui-state]}]
  (when (= KeyCode/ESCAPE (.getCode event))
    {:set-ui-state (assoc ui-state :filter-term "")}))

(defmethod handle-event :navigate-sections [{:keys [fx/event ui-state sections selected-section-title]}]
  (when (instance? KeyEvent event)
    (let [^KeyEvent event event]
      (when (= KeyEvent/KEY_PRESSED (.getEventType event))
        (condp = (.getCode event)
          KeyCode/DOWN
          (do (.consume event)
              (when-let [next-section (->> sections
                                           (drop-while #(not= % selected-section-title))
                                           second)]
                {:set-ui-state (assoc ui-state :selected-section-title next-section)}))

          KeyCode/UP
          (do (.consume event)
              (when-let [prev-section (->> sections
                                           (take-while #(not= % selected-section-title))
                                           last)]
                {:set-ui-state (assoc ui-state :selected-section-title prev-section)}))

          nil)))))

(defn- filter-text-field [{:keys [text sections selected-section-title]}]
  (wrap-focus-text-field
    {:fx/type fx.text-field/lifecycle
     :id "filter-text-field"
     :min-height :use-pref-size
     :pref-height 10
     :max-height :use-pref-size
     :style-class ["text-field" "filter-text-field"]
     :prompt-text "Filter"
     :text text
     :event-filter {:event-type :navigate-sections
                    :sections sections
                    :selected-section-title selected-section-title}
     :on-key-pressed {:event-type :filter-key-pressed}
     :on-text-changed {:event-type :filter-text-changed}}))

;; endregion

(defn- make-section-views [sections values ui-state resource-string-converter]
  (first
    (reduce
      (fn
        ([[acc seen-visible] section]
         (let [section-view (assoc section
                              :fx/type section-view
                              :values values
                              :ui-state ui-state
                              :resource-string-converter resource-string-converter)
               visible (:visible section)]
           (if (empty? acc)
             [(conj acc section-view) visible]
             [(into acc [{:fx/type fx.separator/lifecycle
                          :style-class "cljfx-form-separator"
                          :visible (and seen-visible visible)
                          :managed (and seen-visible visible)}
                         section-view])
              (or seen-visible visible)]))))
      [[] false]
      sections)))

;; region jump-to

(defmethod handle-event :jump-to [{:keys [section ui-state]}]
  {:set-ui-state (assoc ui-state :selected-section-title section)})

(defn- form-sections [{:keys [groups sections selected-section-title]}]
  {:fx/type fx/ext-let-refs
   :refs (into {}
               (comp
                 (mapcat val)
                 (map (juxt identity
                            (fn [title]
                              {:fx/type fx.label/lifecycle
                               :pseudo-classes (if (= title selected-section-title) #{:active} #{})
                               :max-width ##Inf
                               :style-class "cljfx-form-section-button"
                               :on-mouse-clicked {:event-type :jump-to :section title}
                               :text title}))))
               groups)
   :desc {:fx/type fxui/ext-ensure-scroll-pane-child-visible
          :child-desc {:fx/type fx/ext-get-ref :ref selected-section-title}
          :scroll-pane-desc {:fx/type fx.scroll-pane/lifecycle
                             :event-filter {:event-type :navigate-sections
                                            :sections sections
                                            :selected-section-title selected-section-title}
                             :style-class "cljfx-form-contents-scroll-pane"
                             :hbar-policy :never
                             :fit-to-width true
                             :fit-to-height true
                             :content {:fx/type fx.v-box/lifecycle
                                       :fill-width true
                                       :spacing 16
                                       :children (mapv (fn [[group titles]]
                                                         {:fx/type fx.v-box/lifecycle
                                                          :fill-width true
                                                          :children (into [{:fx/type fx.label/lifecycle
                                                                            :style-class "cljfx-form-section-header"
                                                                            :text group}]
                                                                          (map
                                                                            (fn [title]
                                                                              {:fx/type fx/ext-get-ref :ref title}))
                                                                          titles)})
                                                       groups)}}}})

;; endregion

(defn- form-view [{:keys [parent form-data ui-state resource-string-converter]}]
  (let [{:keys [sections values group-order default-section-name]} form-data
        filter-term (:filter-term ui-state)
        sections-with-visibility (mapv #(set-section-visibility % values filter-term) sections)
        navigation (:navigation form-data true)]
    {:fx/type fxui/ext-with-anchor-pane-props
     :desc {:fx/type fxui/ext-value
            :value parent}
     :props {:children [(if navigation
                          (let [visible-sections (filterv :visible sections-with-visibility)
                                groups (->> visible-sections
                                            (util/group-into
                                              {}
                                              (sorted-set-by #(.compareToIgnoreCase ^String %1 %2))
                                              :group
                                              :title)
                                            (sort-by #(group-order (key %) ##Inf)))
                                visible-titles (into #{} (map :title) visible-sections)
                                selected-section-title (or (-> ui-state :selected-section-title (or default-section-name) visible-titles)
                                                           (some-> groups first val first visible-titles))]
                            {:fx/type fx.h-box/lifecycle
                             :anchor-pane/top 0
                             :anchor-pane/right 0
                             :anchor-pane/bottom 0
                             :anchor-pane/left 0
                             :children [{:fx/type fx.v-box/lifecycle
                                         :min-width 160
                                         :pref-width 160
                                         :style-class "cljfx-form-contents"
                                         :view-order 0
                                         :children [{:fx/type filter-text-field
                                                     :v-box/margin 12
                                                     :text filter-term
                                                     :sections (mapcat val groups)
                                                     :selected-section-title selected-section-title}
                                                    {:fx/type form-sections
                                                     :sections (mapcat val groups)
                                                     :selected-section-title selected-section-title
                                                     :groups groups}]}
                                        {:fx/type fx/ext-let-refs
                                         :h-box/hgrow :always
                                         :refs (into {}
                                                     (map (juxt :title
                                                                #(assoc % :fx/type section-view
                                                                          :values values
                                                                          :ui-state ui-state
                                                                          :resource-string-converter resource-string-converter)))
                                                     sections-with-visibility)
                                         :desc {:fx/type fx/ext-on-instance-lifecycle
                                                :on-created #(ui/context! % :form {:root parent} nil)
                                                :desc {:fx/type fx.scroll-pane/lifecycle
                                                       :id "scroll-pane"
                                                       :view-order 1
                                                       :fit-to-width true
                                                       :content {:fx/type fx.v-box/lifecycle
                                                                 :style-class "cljfx-form"
                                                                 :children (if selected-section-title
                                                                             [{:fx/type fx/ext-get-ref
                                                                               :ref selected-section-title}]
                                                                             [])}}}}]})

                          {:fx/type fx/ext-on-instance-lifecycle
                           :anchor-pane/top 0
                           :anchor-pane/right 0
                           :anchor-pane/bottom 0
                           :anchor-pane/left 0
                           :on-created #(ui/context! % :form {:root parent} nil)
                           :desc {:fx/type fx.scroll-pane/lifecycle
                                  :id "scroll-pane"
                                  :view-order 1
                                  :fit-to-width true
                                  :content {:fx/type fx.v-box/lifecycle
                                            :style-class "cljfx-form"
                                            :children (make-section-views
                                                        sections-with-visibility
                                                        values
                                                        ui-state
                                                        resource-string-converter)}}})]}}))

(defn- wrap-force-refresh [f view-id]
  (fn [event]
    (f event)
    (g/node-value view-id :form-view)))



(defn- create-renderer [view-id parent workspace project]
  (let [resource-string-converter (make-resource-string-converter workspace)]
    (fx/create-renderer
      :error-handler error-reporting/report-exception!
      :opts (cond->
              {:fx.opt/map-event-handler
               (-> handle-event
                   (fx/wrap-co-effects
                     {:ui-state #(g/node-value view-id :ui-state)
                      :form-data #(g/node-value view-id :form-data)
                      :workspace (constantly workspace)
                      :project (constantly project)
                      :parent (constantly parent)})
                   (fx/wrap-effects
                     {:dispatch fx/dispatch-effect
                      :set (fn [[path value] _]
                             (let [ops (:form-ops (g/node-value view-id :form-data))]
                               (form/set-value! ops path value)))
                      :clear (fn [path _]
                               (let [ops (:form-ops (g/node-value view-id :form-data))]
                                 (when (form/can-clear? ops)
                                   (form/clear-value! ops path))))
                      :set-ui-state (fn [ui-state _]
                                      (g/set-property! view-id :ui-state ui-state))
                      :cancel-edit (fn [x _]
                                     (cond
                                       (instance? Cell x)
                                       (fx/run-later (.cancelEdit ^Cell x))

                                       (instance? ListView x)
                                       (.edit ^ListView x -1)))
                      :open-resource (fn [[node value] _]
                                       (ui/run-command node :open {:resources [value]}))
                      :show-dialog (fn [dialog-type _]
                                     (case dialog-type
                                       :directory-not-in-project
                                       (dialogs/make-info-dialog
                                         {:title "Invalid Directory"
                                          :icon :icon/triangle-error
                                          :header "The directory must reside within the project."})

                                       :file-not-in-project
                                       (dialogs/make-info-dialog
                                         {:title "Invalid File"
                                          :icon :icon/triangle-error
                                          :header "The file must reside within the project."})))})
                   (wrap-force-refresh view-id))}
              (system/defold-dev?)
              (assoc :fx.opt/type->lifecycle (requiring-resolve 'cljfx.dev/type->lifecycle)))

      :middleware (comp
                    fxui/wrap-dedupe-desc
                    (fx/wrap-map-desc
                      (fn [{:keys [form-data ui-state]}]
                        {:fx/type form-view
                         :form-data form-data
                         :ui-state ui-state
                         :parent parent
                         :resource-string-converter resource-string-converter}))))))

(defn- make-form-view-node [graph parent resource-node workspace project]
  (g/make-nodes graph [view CljfxFormView]
    (g/set-property view :renderer (create-renderer view parent workspace project))
    (g/connect resource-node :form-data view :form-data)))

(def make-form-view-node! (comp first g/tx-nodes-added g/transact make-form-view-node))

(defn- make-form-view [graph parent resource-node opts]
  (let [{:keys [workspace project tab]} opts
        view-id (make-form-view-node! graph parent resource-node workspace project)
        repaint-timer (ui/->timer 30 "refresh-form-view"
                                  (fn [_timer _elapsed _dt]
                                    (g/node-value view-id :form-view)))]
    (g/node-value view-id :form-view)
    (ui/timer-start! repaint-timer)
    (ui/timer-stop-on-closed! tab repaint-timer)
    view-id))

(defn register-view-types [workspace]
  (workspace/register-view-type workspace
                                :id :cljfx-form-view
                                :label "Form"
                                :make-view-fn make-form-view))

(handler/defhandler :filter-form :form
  (run [^Node root]
       (when-let [node (.lookup root "#filter-text-field")]
         (.requestFocus node))))<|MERGE_RESOLUTION|>--- conflicted
+++ resolved
@@ -241,11 +241,7 @@
 (defmethod form-input-view :string [{:keys [value on-value-changed]}]
   {:fx/type text-field
    :max-width normal-field-width
-<<<<<<< HEAD
-   :text-formatter {:fx/type fx.text-formatter/lifecycle
-=======
    :text-formatter {:fx/type text-formatter
->>>>>>> 2649638e
                     :value-converter :default
                     :value value
                     :on-value-changed on-value-changed}})
@@ -276,11 +272,7 @@
     {:fx/type text-field
      :alignment :center-right
      :max-width (or max-width small-field-width)
-<<<<<<< HEAD
-     :text-formatter {:fx/type fx.text-formatter/lifecycle
-=======
      :text-formatter {:fx/type text-formatter
->>>>>>> 2649638e
                       :value-converter value-converter
                       :value value
                       :on-value-changed on-value-changed}}))
@@ -299,11 +291,7 @@
      :alignment :center-right
      :pref-width (or pref-width :use-computed-size)
      :max-width (or max-width small-field-width)
-<<<<<<< HEAD
-     :text-formatter {:fx/type fx.text-formatter/lifecycle
-=======
      :text-formatter {:fx/type text-formatter
->>>>>>> 2649638e
                       :value-converter value-converter
                       :value value
                       :on-value-changed on-value-changed}}))
@@ -322,11 +310,7 @@
 (defmethod form-input-view :url [{:keys [value on-value-changed]}]
   {:fx/type text-field
    :max-width normal-field-width
-<<<<<<< HEAD
-   :text-formatter {:fx/type fx.text-formatter/lifecycle
-=======
    :text-formatter {:fx/type text-formatter
->>>>>>> 2649638e
                     :value-converter uri-string-converter
                     :value value
                     :on-value-changed {:event-type :skip-malformed-urls
