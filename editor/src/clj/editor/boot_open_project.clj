(ns editor.boot-open-project
  (:require [editor.defold-project :as project]
            [editor.progress :as progress]
            [editor.workspace :as workspace]
            [editor.ui :as ui]
            [editor.changes-view :as changes-view]
            [editor.properties-view :as properties-view]
            [editor.text :as text]
            [editor.code-view :as code-view]
            [editor.scene :as scene]
            [editor.form-view :as form-view]
            [editor.collection :as colleciton]
            [editor.font :as font]
            [editor.game-object :as game-object]
            [editor.game-project :as game-project]
            [editor.hot-reload :as hotload]
            [editor.console :as console]
            [editor.cubemap :as cubemap]
            [editor.image :as image]
            [editor.workspace :as workspace]
            [editor.collection :as collection]
            [editor.atlas :as atlas]
            [editor.platformer :as platformer]
            [editor.prefs :as prefs]
            [editor.protobuf-types :as protobuf-types]
            [editor.script :as script]
            [editor.switcher :as switcher]
            [editor.sprite :as sprite]
            [editor.gl.shader :as shader]
            [editor.tile-source :as tile-source]
            [editor.sound :as sound]
            [editor.spine :as spine]
            [editor.json :as json]
            [editor.mesh :as mesh]
            [editor.material :as material]
            [editor.particlefx :as particlefx]
            [editor.gui :as gui]
            [editor.app-view :as app-view]
            [editor.outline-view :as outline-view]
            [editor.asset-browser :as asset-browser]
            [editor.graph-view :as graph-view]
            [editor.core :as core]
            [dynamo.graph :as g]
            [editor.display-profiles :as display-profiles]
            [editor.web-profiler :as web-profiler]
<<<<<<< HEAD
            [editor.curve-view :as curve-view]
=======
            [editor.login :as login]
>>>>>>> bdf6af69
            [util.http-server :as http-server])
  (:import  [java.io File]
            [javafx.scene.layout VBox]
            [javafx.scene Scene]
            [javafx.stage Stage]
            [javafx.scene.control Button TextArea SplitPane TabPane Tab]))

(set! *warn-on-reflection* true)

(def ^:dynamic *workspace-graph*)
(def ^:dynamic *project-graph*)
(def ^:dynamic *view-graph*)

(def the-root (atom nil))

;; inovked to control the timing of when the namepsaces load
(defn load-namespaces []
  (println "loaded namespaces"))

(defn initialize-project []
  (when (nil? @the-root)
    (g/initialize! {})
    (alter-var-root #'*workspace-graph* (fn [_] (g/last-graph-added)))
    (alter-var-root #'*project-graph*   (fn [_] (g/make-graph! :history true  :volatility 1)))
    (alter-var-root #'*view-graph*      (fn [_] (g/make-graph! :history false :volatility 2)))))

<<<<<<< HEAD
=======
(g/defnode CurveEditor
    (inherits editor.core/Scope))

(defn curve-editor-post-create
  [this basis event]
  (let [btn (Button.)]
    (ui/text! btn "Curve Editor WIP!")
    (.add (.getChildren ^VBox (:parent event)) btn)))

>>>>>>> bdf6af69
(defn setup-workspace [project-path]
  (let [workspace (workspace/make-workspace *workspace-graph* project-path)]
    (g/transact
      (concat
        (text/register-view-types workspace)
        (code-view/register-view-types workspace)
        (scene/register-view-types workspace)
        (form-view/register-view-types workspace)))
    (g/transact
     (concat
      (collection/register-resource-types workspace)
      (font/register-resource-types workspace)
      (game-object/register-resource-types workspace)
      (game-project/register-resource-types workspace)
      (cubemap/register-resource-types workspace)
      (image/register-resource-types workspace)
      (atlas/register-resource-types workspace)
      (platformer/register-resource-types workspace)
      (protobuf-types/register-resource-types workspace)
      (script/register-resource-types workspace)
      (switcher/register-resource-types workspace)
      (sprite/register-resource-types workspace)
      (shader/register-resource-types workspace)
      (tile-source/register-resource-types workspace)
      (sound/register-resource-types workspace)
      (spine/register-resource-types workspace)
      (json/register-resource-types workspace)
      (mesh/register-resource-types workspace)
      (material/register-resource-types workspace)
      (particlefx/register-resource-types workspace)
      (gui/register-resource-types workspace)
      (display-profiles/register-resource-types workspace)))
    (workspace/resource-sync! workspace)
    workspace))

(defn load-stage [workspace project prefs]

  (let [^VBox root (ui/load-fxml "editor.fxml")
        stage      (Stage.)
        scene      (Scene. root)]
    (ui/observe (.focusedProperty stage)
                (fn [property old-val new-val]
                  (when (true? new-val)
                    (ui/with-disabled-ui
                      (ui/with-progress [render-fn ui/default-render-progress!]
                        (editor.workspace/resource-sync! workspace true [] render-fn))))))

    (ui/set-main-stage stage)
    (.setScene stage scene)

    (when-let [dims (prefs/get-prefs prefs app-view/prefs-window-dimensions nil)]
      (.setX stage (:x dims))
      (.setY stage (:y dims))
      (.setWidth stage (:width dims))
      (.setHeight stage (:height dims)))

    (ui/show! stage)

    (ui/on-close-request! stage
                          (fn [_]
                            (g/transact
                             (g/delete-node project))))

    (let [^MenuBar menu-bar    (.lookup root "#menu-bar")
          ^TabPane editor-tabs (.lookup root "#editor-tabs")
          ^TabPane tool-tabs   (.lookup root "#tool-tabs")
          ^TreeView outline    (.lookup root "#outline")
          ^Tab assets          (.lookup root "#assets")
          console              (.lookup root "#console")
          prev-console         (.lookup root "#prev-console")
          next-console         (.lookup root "#next-console")
          clear-console        (.lookup root "#clear-console")
          search-console       (.lookup root "#search-console")
          splits               [(.lookup root "#main-split")
                                (.lookup root "#center-split")
                                (.lookup root "#right-split")]
          app-view             (app-view/make-app-view *view-graph* *project-graph* project stage menu-bar editor-tabs prefs)
          outline-view         (outline-view/make-outline-view *view-graph* outline (fn [nodes] (project/select! project nodes)) project)
          properties-view      (properties-view/make-properties-view workspace project *view-graph* (.lookup root "#properties"))
          asset-browser        (asset-browser/make-asset-browser *view-graph* workspace assets
                                                                 (fn [resource & [opts]]
                                                                   (app-view/open-resource app-view workspace project resource (or opts {})))
                                                                 (partial app-view/remove-resource-tab editor-tabs))
          web-server           (-> (http-server/->server 0 {"/profiler" web-profiler/handler
                                                            project/hot-reload-url-prefix (hotload/build-handler project)})
                                   http-server/start!)
          changes-view         (changes-view/make-changes-view *view-graph* workspace prefs
                                                               (.lookup root "#changes-container"))
          curve-view           (curve-view/make-view! project *view-graph*
                                                      (.lookup root "#curve-editor-container")
                                                      {:tab (some #(and (= "curve-editor-tab" (.getId ^Tab %)) %)
                                                                  (.getTabs tool-tabs))})]

      (when-let [div-pos (prefs/get-prefs prefs app-view/prefs-split-positions nil)]
        (doall (map (fn [^SplitPane sp pos]
                      (when (and sp pos)
                        (.setDividerPositions sp (into-array Double/TYPE pos))))
                    splits div-pos)))

      (console/setup-console! {:text   console
                               :search search-console
                               :clear  clear-console
                               :next   next-console
                               :prev   prev-console})

      (ui/restyle-tabs! tool-tabs)
      (let [context-env {:app-view      app-view
                         :project       project
                         :project-graph (project/graph project)
                         :prefs         prefs
                         :workspace     (g/node-value project :workspace)
                         :outline-view  outline-view
                         :web-server    web-server
                         :changes-view  changes-view
                         :main-stage    stage
                         :splits        splits}]
        (ui/context! (.getRoot (.getScene stage)) :global context-env (project/selection-provider project) {:active-resource [:app-view :active-resource]}))
      (g/transact
       (concat
        (g/connect project :selected-node-ids outline-view :selection)
        (for [label [:active-resource :active-outline :open-resources]]
          (g/connect app-view label outline-view label))
        (for [view [outline-view asset-browser]]
          (g/update-property app-view :auto-pulls conj [view :tree-view]))
        (g/update-property app-view :auto-pulls conj [properties-view :pane]))))
    (graph-view/setup-graph-view root)
    (reset! the-root root)
    root))

<<<<<<< HEAD
=======
(defn- create-view [game-project ^VBox root place node-type]
  (let [node-id (g/make-node! (g/node-id->graph-id game-project) node-type)]
   (curve-editor-post-create (g/node-by-id node-id) (g/now) {:parent (.lookup root place)})))

>>>>>>> bdf6af69
(defn open-project
  [^File game-project-file prefs render-progress!]
  (let [project-path (.getPath (.getParentFile game-project-file))
        workspace    (setup-workspace project-path)
<<<<<<< HEAD
        project      (project/make-project *project-graph* workspace)
        project      (project/load-project project
                                           (g/node-value project :resources)
                                           (progress/nest-render-progress render-progress! @progress))
        _            (render-progress! (swap! progress progress/advance 1 "Updating dependencies"))
        _            (workspace/set-project-dependencies! workspace (project/project-dependencies project))
        _            (workspace/update-dependencies! workspace
                                                     (progress/nest-render-progress render-progress! @progress))
        _            (render-progress! (swap! progress progress/advance 1 "Reloading dependencies"))
        _            (workspace/resource-sync! workspace true []
                                               (progress/nest-render-progress render-progress! @progress))
        ^VBox root   (ui/run-now (load-stage workspace project prefs))]
=======
        game-project-res (workspace/resolve-workspace-resource workspace "/game.project")
        project      (project/open-project! *project-graph* workspace game-project-res render-progress! (partial login/login prefs))
        ^VBox root   (ui/run-now (load-stage workspace project prefs))
        curve        (ui/run-now (create-view project root "#curve-editor-container" CurveEditor))]
>>>>>>> bdf6af69
    (workspace/update-version-on-disk! *workspace-graph*)
    (g/reset-undo! *project-graph*)))<|MERGE_RESOLUTION|>--- conflicted
+++ resolved
@@ -43,11 +43,8 @@
             [dynamo.graph :as g]
             [editor.display-profiles :as display-profiles]
             [editor.web-profiler :as web-profiler]
-<<<<<<< HEAD
             [editor.curve-view :as curve-view]
-=======
             [editor.login :as login]
->>>>>>> bdf6af69
             [util.http-server :as http-server])
   (:import  [java.io File]
             [javafx.scene.layout VBox]
@@ -74,18 +71,6 @@
     (alter-var-root #'*project-graph*   (fn [_] (g/make-graph! :history true  :volatility 1)))
     (alter-var-root #'*view-graph*      (fn [_] (g/make-graph! :history false :volatility 2)))))
 
-<<<<<<< HEAD
-=======
-(g/defnode CurveEditor
-    (inherits editor.core/Scope))
-
-(defn curve-editor-post-create
-  [this basis event]
-  (let [btn (Button.)]
-    (ui/text! btn "Curve Editor WIP!")
-    (.add (.getChildren ^VBox (:parent event)) btn)))
-
->>>>>>> bdf6af69
 (defn setup-workspace [project-path]
   (let [workspace (workspace/make-workspace *workspace-graph* project-path)]
     (g/transact
@@ -215,35 +200,12 @@
     (reset! the-root root)
     root))
 
-<<<<<<< HEAD
-=======
-(defn- create-view [game-project ^VBox root place node-type]
-  (let [node-id (g/make-node! (g/node-id->graph-id game-project) node-type)]
-   (curve-editor-post-create (g/node-by-id node-id) (g/now) {:parent (.lookup root place)})))
-
->>>>>>> bdf6af69
 (defn open-project
   [^File game-project-file prefs render-progress!]
   (let [project-path (.getPath (.getParentFile game-project-file))
         workspace    (setup-workspace project-path)
-<<<<<<< HEAD
-        project      (project/make-project *project-graph* workspace)
-        project      (project/load-project project
-                                           (g/node-value project :resources)
-                                           (progress/nest-render-progress render-progress! @progress))
-        _            (render-progress! (swap! progress progress/advance 1 "Updating dependencies"))
-        _            (workspace/set-project-dependencies! workspace (project/project-dependencies project))
-        _            (workspace/update-dependencies! workspace
-                                                     (progress/nest-render-progress render-progress! @progress))
-        _            (render-progress! (swap! progress progress/advance 1 "Reloading dependencies"))
-        _            (workspace/resource-sync! workspace true []
-                                               (progress/nest-render-progress render-progress! @progress))
-        ^VBox root   (ui/run-now (load-stage workspace project prefs))]
-=======
         game-project-res (workspace/resolve-workspace-resource workspace "/game.project")
         project      (project/open-project! *project-graph* workspace game-project-res render-progress! (partial login/login prefs))
-        ^VBox root   (ui/run-now (load-stage workspace project prefs))
-        curve        (ui/run-now (create-view project root "#curve-editor-container" CurveEditor))]
->>>>>>> bdf6af69
+        ^VBox root   (ui/run-now (load-stage workspace project prefs))]
     (workspace/update-version-on-disk! *workspace-graph*)
     (g/reset-undo! *project-graph*)))