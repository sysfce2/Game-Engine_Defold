--- conflicted
+++ resolved
@@ -195,7 +195,6 @@
   Rotation
   (rotation [this] rotation))
 
-<<<<<<< HEAD
 (g/deftype OutlineCommand
     {:label      (s/maybe s/Str)
      :enabled    (s/maybe  s/Bool)
@@ -208,24 +207,10 @@
      :node-ref (s/maybe Long)
      :commands [(s/maybe (:schema @OutlineCommand))]
      :children [(s/maybe s/Any)]})
-=======
-(def OutlineCommand
-  {:label      g/Str
-   :enabled    g/Bool
-   :command-fn g/Any
-   :context    g/Any})
-
-(def OutlineItem
-  {:label    g/Str
-   :icon     Icon
-   :node-ref Long
-   :commands [OutlineCommand]
-   :children [g/Any]})
 
 (defprotocol GeomCloud
   (geom-aabbs [this ids])
   (geom-insert [this positions])
   (geom-delete [this ids])
   (geom-update [this ids f])
-  (geom-transform [this ids ^Matrix4d transform]))
->>>>>>> 3882ca26
+  (geom-transform [this ids ^Matrix4d transform]))