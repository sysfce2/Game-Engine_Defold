--- conflicted
+++ resolved
@@ -238,48 +238,6 @@
         ;; Don't close the writer because we don't own the log output stream,
         ;; hence we must not close it. Instead, we will only flush it in the end
         log-stream-writer (PrintWriter. log-output-stream true StandardCharsets/UTF_8)]
-<<<<<<< HEAD
-    (with-open [build-out (PrintStream-on
-                            #(doseq [line (util/split-lines %)]
-                               (.println log-stream-writer line)))
-                build-err (PrintStream-on
-                            #(doseq [line (util/split-lines %)]
-                               (.println log-stream-writer line)))]
-      (log/info :bob-command (bob-command-line bob-commands bob-args build-server-headers))
-      (try
-        (System/setOut build-out)
-        (System/setErr build-err)
-        (if (and (some #(= "build" %) bob-commands)
-                 (native-extensions/has-engine-extensions? project evaluation-context)
-                 (not (native-extensions/supported-platform? (get bob-args "platform"))))
-          {:error {:causes (engine-build-errors/unsupported-platform-error-causes project evaluation-context)}}
-          (let [ws (project/workspace project evaluation-context)
-                proj-path (str (workspace/project-path ws evaluation-context))
-                bob-project (Project. java/class-loader (DefaultFileSystem.) proj-path "build/default")]
-            (doseq [[key val] bob-args]
-              (.setOption bob-project key val))
-            (when-not (string/blank? build-server-headers)
-              (doseq [header (string/split-lines build-server-headers)]
-                (.addBuildServerHeader bob-project header)))
-            (.setOption bob-project "liveupdate" (.option bob-project "liveupdate" "no"))
-            (doseq [pkg ["com.dynamo.bob" "com.dynamo.bob.pipeline"]]
-              (ClassLoaderScanner/scanClassLoader java/class-loader pkg))
-            (let [deps (workspace/dependencies ws)]
-              (when (seq deps)
-                (.setLibUrls bob-project (map #(.toURL ^URI %) deps))
-                (ui/with-progress [render-progress! render-progress!]
-                  (.resolveLibUrls bob-project (->progress render-progress! task-cancelled?)))))
-            (.mount bob-project (->graph-resource-scanner ws))
-            (ui/with-progress [render-progress! render-progress!]
-              (run-commands! project evaluation-context bob-project bob-commands render-progress! task-cancelled?))))
-        (catch Throwable error
-          {:exception error})
-        (finally
-          (System/setOut prev-out)
-          (System/setErr prev-err)
-          (.flush log-stream-writer)
-          (reset! build-in-progress-atom false))))))
-=======
     (try
       (with-open [build-out (PrintStream-on #(doto log-stream-writer (.print %) .flush))
                   build-err (PrintStream-on #(doto log-stream-writer (.print %) .flush))]
@@ -317,7 +275,6 @@
         (.flush log-stream-writer)
         (when-not provided-evaluation-context
           (ui/run-later (g/update-cache-from-evaluation-context! evaluation-context)))))))
->>>>>>> 512763fd
 
 ;; -----------------------------------------------------------------------------
 ;; Bundling
@@ -440,14 +397,6 @@
 ;; Build HTML5
 ;; -----------------------------------------------------------------------------
 
-<<<<<<< HEAD
-(defn- build-html5-output-path [project]
-  (let [ws (project/workspace project)
-        build-path (workspace/build-path ws)]
-    (io/file build-path "__htmlLaunchDir")))
-
-(def build-html5-bob-commands ["distclean" "build" "bundle"])
-=======
 (defn- build-html5-output-path
   ([project]
    (let [ws (project/workspace project)
@@ -455,26 +404,10 @@
      (io/file build-path "__htmlLaunchDir"))))
 
 (def build-html5-bob-commands ["resolve" "build" "bundle"])
->>>>>>> 512763fd
 
 (defn build-html5-bob-options [project prefs]
   (let [output-path (build-html5-output-path project)
         build-server-url (native-extensions/get-build-server-url prefs project)
-<<<<<<< HEAD
-        defold-sdk-sha1 (or (system/defold-engine-sha1) "")
-        compress-archive? (get proj-settings ["project" "compress_archive"])]
-    (cond-> {"platform" "js-web"
-             "architectures" "wasm-web"
-             "variant" "debug"
-             "archive" "true"
-             "bundle-output" (str output-path)
-             "build-server" build-server-url
-             "defoldsdk" defold-sdk-sha1
-             "local-launch" "true"
-             "email" ""
-             "auth" ""}
-            compress-archive? (assoc "compress" "true"))))
-=======
         defold-sdk-sha1 (or (system/defold-engine-sha1) "")]
     {"platform" "js-web"
      "architectures" "wasm-web"
@@ -490,7 +423,6 @@
      :local-launch true
      "email" ""
      "auth" ""}))
->>>>>>> 512763fd
 
 (defn- try-resolve-html5-file
   ^File [project ^String rel-url]
