--- conflicted
+++ resolved
@@ -58,38 +58,6 @@
         (is (= 3 @load-counter))
         (is (= "t" (g/node-value a1 :value-piece)))))))
 
-<<<<<<< HEAD
-(deftest select-test
-  (testing "asserts that all node-ids are non-nil"
-    (with-clean-system
-      (let [workspace (test-util/setup-workspace! world)
-            project   (test-util/setup-project! workspace)
-            [node-1 node-2] (tx-nodes (g/make-node world ANode)
-                                      (g/make-node world ANode))]
-        (is (thrown? java.lang.AssertionError (project/select project [node-1 nil node-2]))))))
-  (testing "preserves selection order"
-    (with-clean-system
-      (let [workspace (test-util/setup-workspace! world)
-            project   (test-util/setup-project! workspace)
-            [node-1 node-2 node-3] (tx-nodes (g/make-node world ANode)
-                                             (g/make-node world ANode)
-                                             (g/make-node world ANode))]
-        (g/transact (project/select project [node-2 node-3 node-1]))
-        (is (= [node-2 node-3 node-1] (g/node-value project :selected-node-ids)))
-        (g/transact (project/select project [node-3 node-1 node-2]))
-        (is (= [node-3 node-1 node-2] (g/node-value project :selected-node-ids))))))
-  (testing "ensures selected nodes are distinct, preserving order"
-    (with-clean-system
-      (let [workspace (test-util/setup-workspace! world)
-            project   (test-util/setup-project! workspace)
-            [node-1 node-2 node-3] (tx-nodes (g/make-node world ANode)
-                                             (g/make-node world ANode)
-                                             (g/make-node world ANode))]
-        (g/transact (project/select project [node-2 node-3 node-2 node-1 node-3 node-3 node-1]))
-        (is (= [node-2 node-3 node-1] (g/node-value project :selected-node-ids)))
-        (g/transact (project/select project [node-1 node-3 node-2 node-1 node-3 node-2 node-2]))
-        (is (= [node-1 node-3 node-2] (g/node-value project :selected-node-ids)))))))
-=======
 (deftest comple-find-in-files-regex-test
   (is (= "^(.*)(foo)(.*)$" (str (project/compile-find-in-files-regex "foo"))))
   (testing "* is handled correctly"
@@ -97,5 +65,4 @@
   (testing "other wildcard chars are stripped"
     (is (= "^(.*)(foo.*bar)(.*)$" (str (project/compile-find-in-files-regex "foo*bar[]().$^")))))
   (testing "case insensitive search strings"
-    (is (= "^(.*)(fooo)(.*)$" (str (project/compile-find-in-files-regex "fOoO"))))))
->>>>>>> d836f9cd
+    (is (= "^(.*)(fooo)(.*)$" (str (project/compile-find-in-files-regex "fOoO"))))))