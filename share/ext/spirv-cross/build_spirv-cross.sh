--- conflicted
+++ resolved
@@ -1,6 +1,4 @@
 #!/usr/bin/env bash
-<<<<<<< HEAD
-
 # License: MIT
 # Copyright 2022 The Defold Foundation
 
@@ -60,121 +58,4 @@
 
 pushd $BUILD_DIR
 tar cfvz $PACKAGE bin
-popd
-=======
-# Copyright 2020-2022 The Defold Foundation
-# Copyright 2014-2020 King
-# Copyright 2009-2014 Ragnar Svensson, Christian Murray
-# Licensed under the Defold License version 1.0 (the "License"); you may not use
-# this file except in compliance with the License.
-# 
-# You may obtain a copy of the License, together with FAQs at
-# https://www.defold.com/license
-# 
-# Unless required by applicable law or agreed to in writing, software distributed
-# under the License is distributed on an "AS IS" BASIS, WITHOUT WARRANTIES OR
-# CONDITIONS OF ANY KIND, either express or implied. See the License for the
-# specific language governing permissions and limitations under the License.
-
-
-
-readonly PRODUCT=spirv-cross
-readonly VERSION=2018-08-07
-readonly FILE_URL=${VERSION}.tar.gz
-readonly BASE_URL=https://github.com/KhronosGroup/SPIRV-Cross/archive/
-
-. ../common.sh
-
-function cmi_configure() {
-	echo "No configure exists"
-}
-
-function cmi_make() {
-    set -e
-    make -f $MAKEFILE -j8
-    mkdir -p $PREFIX/bin/$PLATFORM
-    cp $PRODUCT $PREFIX/bin/$PLATFORM
-    cmi_strip
-    set +e
-}
-
-function cmi_buildplatform() {
-    cmi_do $PLATFORM ""
-
-    local TGZ="$PRODUCT-$VERSION-$PLATFORM.tar.gz"
-
-    pushd $PREFIX  >/dev/null
-    tar cfvz $TGZ bin
-
-    popd >/dev/null
-    popd >/dev/null
-
-    mkdir ../build
-
-    mv -v $PREFIX/$TGZ ../build
-    echo "../build/$TGZ created"
-
-    rm -rf tmp
-    rm -rf $PREFIX
-}
-
-function cmi() {
-    export PREFIX=`pwd`/build
-    export PLATFORM=$1
-
-    case $PLATFORM in
-        x86_64-macos)
-            function cmi_strip() {
-                strip -S -x $PREFIX/bin/$PLATFORM/$PRODUCT
-            }
-            cmi_buildplatform $1
-            ;;
-
-        x86_64-linux)
-            function cmi_strip() {
-                strip -s $PREFIX/bin/$PLATFORM/$PRODUCT
-            }
-            cmi_buildplatform $PLATFORM
-            ;;
-
-    	win32|x86_64-win32)
-            function cmi_configure() {
-                case $PLATFORM in
-                    win32)
-                        CMAKE_GENERATOR="Visual Studio 14 2015"
-                        ;;
-                    x86_64-win32)
-                        CMAKE_GENERATOR="Visual Studio 14 2015 Win64"
-                        ;;
-                esac
-
-                set -e
-                mkdir -p build >/dev/null
-                pushd build >/dev/null
-                cmake -G"${CMAKE_GENERATOR}" ..
-                popd >/dev/null
-            }
-
-            function cmi_make() {
-                set -e
-
-                pushd build >/dev/null
-                cmake --build . --config Release
-                mkdir -p $PREFIX/bin/$PLATFORM
-                cp Release/$PRODUCT.exe $PREFIX/bin/$PLATFORM
-                popd >/dev/null
-
-                set +e
-            }
-            cmi_setup_vs2015_env $PLATFORM
-            cmi_buildplatform $PLATFORM
-            ;;
-        *)
-            echo "Unknown target $PLATFORM" && exit 1
-            ;;
-    esac
-}
-
-download
-cmi $1
->>>>>>> a42b349f
+popd