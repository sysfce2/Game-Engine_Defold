--- conflicted
+++ resolved
@@ -72,13 +72,8 @@
         PLATFORMSDK_DIR:        "{{env.PLATFORMSDK_DIR}}"
         MANIFEST_MERGE_TOOL:    "{{env.MANIFEST_MERGE_TOOL}}"
     context:
-<<<<<<< HEAD
-        frameworks: ["Foundation", "AppKit", "Cocoa", "OpenGL", "OpenAL", "AGL", "IOKit", "Carbon", "CoreVideo"]
+        frameworks: ["Foundation", "AppKit", "Cocoa", "OpenGL", "OpenAL", "AGL", "IOKit", "Carbon", "CoreVideo", "QuartzCore"]
         engineLibs: ["engine", "engine_service", "mbedtls", "webviewext", "profilerext", "facebookext", "iapext", "pushext", "iacext", "record", "gameobject", "ddf", "resource", "gamesys", "graphics", "physics", "BulletDynamics", "BulletCollision", "LinearMath", "Box2D", "render", "script", "luajit-5.1", "extension", "hid", "input", "particle", "rig", "dlib", "dmglfw", "gui", "crashext", "sound", "tremolo", "vpx", "liveupdate", "cares"]
-=======
-        frameworks: ["Foundation", "AppKit", "Cocoa", "OpenGL", "OpenAL", "AGL", "IOKit", "Carbon", "CoreVideo", "QuartzCore"]
-        engineLibs: ["engine", "engine_service", "mbedtls", "webviewext", "profilerext", "facebookext", "iapext", "pushext", "iacext", "record", "gameobject", "ddf", "resource", "gamesys", "graphics", "physics", "BulletDynamics", "BulletCollision", "LinearMath", "Box2D", "render", "script", "luajit-5.1", "extension", "hid", "input", "particle", "rig", "dlib", "dmglfw", "gui", "crashext", "sound", "tremolo", "vpx", "liveupdate", "unwind", "cares"]
->>>>>>> 126b0a23
         libPaths:   ["{{dynamo_home}}/lib/x86_64-darwin", "{{dynamo_home}}/ext/lib/x86_64-darwin", "{{env.PLATFORMSDK_DIR}}/XcodeDefault11.0.xctoolchain/usr/lib/clang/11.0.0/lib/darwin"]
         defines:    ["DM_PLATFORM_OSX", "LUA_BYTECODE_ENABLE_64"]
         flags:      ["-fno-exceptions", "-fvisibility=hidden", "-fclang-abi-compat=6"]
