# Settings: Derived from src/engine/wscript, debug target
<<<<<<< HEAD

platforms:

  arm64-nx64:
    context:
        excludeObjectFiles: ["{{env.SDK}}/Libraries/NX-NXFP2-a64/Release/rocrt.o",
                             "{{env.SDK}}/Libraries/NX-NXFP2-a64/Release/nnApplication.o",
                             "{{env.SDK}}/Libraries/NX-NXFP2-a64/Release/libnn_init_memory.a",
                             "{{env.SDK}}/Libraries/NX-NXFP2-a64/Release/libnn_gll.a",
                             "{{env.SDK}}/Libraries/NX-NXFP2-a64/Release/libnn_gfx.a",
                             "{{env.SDK}}/Libraries/NX-NXFP2-a64/Release/libnn_mii_draw.a",
                             "{{env.SDK}}/Libraries/NX-NXFP2-a64/Release/vulkan.nss",
                             "{{env.SDK}}/Libraries/NX-NXFP2-a64/Release/opengl.nss",
                             "{{env.SDK}}/Libraries/NX-NXFP2-a64/Release/nnSdkEn.nss",
                             "{{env.SDK}}/Libraries/NX-NXFP2-a64/Release/crtend.o"]

        objectFiles:        ["{{env.SDK}}/Libraries/NX-NXFP2-a64/Develop/rocrt.o",
                             "{{env.SDK}}/Libraries/NX-NXFP2-a64/Develop/nnApplication.o",
                             "{{env.SDK}}/Libraries/NX-NXFP2-a64/Develop/libnn_init_memory.a",
                             "{{env.SDK}}/Libraries/NX-NXFP2-a64/Develop/libnn_gll.a",
                             "{{env.SDK}}/Libraries/NX-NXFP2-a64/Develop/libnn_gfx.a",
                             "{{env.SDK}}/Libraries/NX-NXFP2-a64/Develop/libnn_mii_draw.a",
                             "{{env.SDK}}/Libraries/NX-NXFP2-a64/Develop/vulkanOpenGlDebug.nss",
                             "{{env.SDK}}/Libraries/NX-NXFP2-a64/Develop/opengl.nss",
                             "{{env.SDK}}/Libraries/NX-NXFP2-a64/Develop/nnSdkEn.nss",
                             "{{env.SDK}}/Libraries/NX-NXFP2-a64/Develop/crtend.o"]
=======
# Derived from src/engine/wscript, headless target: Removes Record,Sound,Graphics,Input
platforms:
    common:
        context:
            defines: ["DM_DEBUG"]
>>>>>>> 7d4dd2db
<|MERGE_RESOLUTION|>--- conflicted
+++ resolved
@@ -1,35 +1,30 @@
 # Settings: Derived from src/engine/wscript, debug target
-<<<<<<< HEAD
 
-platforms:
-
-  arm64-nx64:
-    context:
-        excludeObjectFiles: ["{{env.SDK}}/Libraries/NX-NXFP2-a64/Release/rocrt.o",
-                             "{{env.SDK}}/Libraries/NX-NXFP2-a64/Release/nnApplication.o",
-                             "{{env.SDK}}/Libraries/NX-NXFP2-a64/Release/libnn_init_memory.a",
-                             "{{env.SDK}}/Libraries/NX-NXFP2-a64/Release/libnn_gll.a",
-                             "{{env.SDK}}/Libraries/NX-NXFP2-a64/Release/libnn_gfx.a",
-                             "{{env.SDK}}/Libraries/NX-NXFP2-a64/Release/libnn_mii_draw.a",
-                             "{{env.SDK}}/Libraries/NX-NXFP2-a64/Release/vulkan.nss",
-                             "{{env.SDK}}/Libraries/NX-NXFP2-a64/Release/opengl.nss",
-                             "{{env.SDK}}/Libraries/NX-NXFP2-a64/Release/nnSdkEn.nss",
-                             "{{env.SDK}}/Libraries/NX-NXFP2-a64/Release/crtend.o"]
-
-        objectFiles:        ["{{env.SDK}}/Libraries/NX-NXFP2-a64/Develop/rocrt.o",
-                             "{{env.SDK}}/Libraries/NX-NXFP2-a64/Develop/nnApplication.o",
-                             "{{env.SDK}}/Libraries/NX-NXFP2-a64/Develop/libnn_init_memory.a",
-                             "{{env.SDK}}/Libraries/NX-NXFP2-a64/Develop/libnn_gll.a",
-                             "{{env.SDK}}/Libraries/NX-NXFP2-a64/Develop/libnn_gfx.a",
-                             "{{env.SDK}}/Libraries/NX-NXFP2-a64/Develop/libnn_mii_draw.a",
-                             "{{env.SDK}}/Libraries/NX-NXFP2-a64/Develop/vulkanOpenGlDebug.nss",
-                             "{{env.SDK}}/Libraries/NX-NXFP2-a64/Develop/opengl.nss",
-                             "{{env.SDK}}/Libraries/NX-NXFP2-a64/Develop/nnSdkEn.nss",
-                             "{{env.SDK}}/Libraries/NX-NXFP2-a64/Develop/crtend.o"]
-=======
-# Derived from src/engine/wscript, headless target: Removes Record,Sound,Graphics,Input
 platforms:
     common:
         context:
             defines: ["DM_DEBUG"]
->>>>>>> 7d4dd2db
+
+    arm64-nx64:
+        context:
+            excludeObjectFiles: ["{{env.SDK}}/Libraries/NX-NXFP2-a64/Release/rocrt.o",
+                                 "{{env.SDK}}/Libraries/NX-NXFP2-a64/Release/nnApplication.o",
+                                 "{{env.SDK}}/Libraries/NX-NXFP2-a64/Release/libnn_init_memory.a",
+                                 "{{env.SDK}}/Libraries/NX-NXFP2-a64/Release/libnn_gll.a",
+                                 "{{env.SDK}}/Libraries/NX-NXFP2-a64/Release/libnn_gfx.a",
+                                 "{{env.SDK}}/Libraries/NX-NXFP2-a64/Release/libnn_mii_draw.a",
+                                 "{{env.SDK}}/Libraries/NX-NXFP2-a64/Release/vulkan.nss",
+                                 "{{env.SDK}}/Libraries/NX-NXFP2-a64/Release/opengl.nss",
+                                 "{{env.SDK}}/Libraries/NX-NXFP2-a64/Release/nnSdkEn.nss",
+                                 "{{env.SDK}}/Libraries/NX-NXFP2-a64/Release/crtend.o"]
+
+            objectFiles:        ["{{env.SDK}}/Libraries/NX-NXFP2-a64/Develop/rocrt.o",
+                                 "{{env.SDK}}/Libraries/NX-NXFP2-a64/Develop/nnApplication.o",
+                                 "{{env.SDK}}/Libraries/NX-NXFP2-a64/Develop/libnn_init_memory.a",
+                                 "{{env.SDK}}/Libraries/NX-NXFP2-a64/Develop/libnn_gll.a",
+                                 "{{env.SDK}}/Libraries/NX-NXFP2-a64/Develop/libnn_gfx.a",
+                                 "{{env.SDK}}/Libraries/NX-NXFP2-a64/Develop/libnn_mii_draw.a",
+                                 "{{env.SDK}}/Libraries/NX-NXFP2-a64/Develop/vulkanOpenGlDebug.nss",
+                                 "{{env.SDK}}/Libraries/NX-NXFP2-a64/Develop/opengl.nss",
+                                 "{{env.SDK}}/Libraries/NX-NXFP2-a64/Develop/nnSdkEn.nss",
+                                 "{{env.SDK}}/Libraries/NX-NXFP2-a64/Develop/crtend.o"]